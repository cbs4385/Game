#if UNITY_EDITOR
using System.Collections;
using System.Collections.Generic;
using UnityEngine;
using UnityEditor;
using System;
using System.IO;
using System.Reflection;

namespace TutorialInfo
{
<<<<<<< HEAD
    private const string k_ShowedReadmeSessionStateName = "ReadmeEditor.showedReadme";
    private const string k_ReadmeSourceDirectory = "Assets/TutorialInfo";
    private const float k_Space = 16f;

    static ReadmeEditor()
=======
    [CustomEditor(typeof(Readme))]
    [InitializeOnLoad]
    public class ReadmeEditor : Editor
>>>>>>> fad2be2e
    {
        private const string k_ShowedReadmeSessionStateName = "ReadmeEditor.showedReadme";
        private const string k_ReadmeSourceDirectory = "Assets/TutorialInfo";
        private const float k_Space = 16f;

<<<<<<< HEAD
    private static void RemoveTutorial()
    {
        if (EditorUtility.DisplayDialog("Remove Readme Assets",

            $"All contents under {k_ReadmeSourceDirectory} will be removed, are you sure you want to proceed?",
            "Proceed",
            "Cancel"))
        {
            if (Directory.Exists(k_ReadmeSourceDirectory))
            {
                FileUtil.DeleteFileOrDirectory(k_ReadmeSourceDirectory);
                FileUtil.DeleteFileOrDirectory(k_ReadmeSourceDirectory + ".meta");
            }
            else
            {
                Debug.Log($"Could not find the Readme folder at {k_ReadmeSourceDirectory}");
            }
=======
        static ReadmeEditor()
        {
            EditorApplication.delayCall += SelectReadmeAutomatically;
        }

        private static void RemoveTutorial()
        {
            if (EditorUtility.DisplayDialog("Remove Readme Assets",
>>>>>>> fad2be2e

                $"All contents under {k_ReadmeSourceDirectory} will be removed, are you sure you want to proceed?",
                "Proceed",
                "Cancel"))
            {
                if (Directory.Exists(k_ReadmeSourceDirectory))
                {
                    FileUtil.DeleteFileOrDirectory(k_ReadmeSourceDirectory);
                    FileUtil.DeleteFileOrDirectory(k_ReadmeSourceDirectory + ".meta");
                }
                else
                {
                    Debug.Log($"Could not find the Readme folder at {k_ReadmeSourceDirectory}");
                }

                var readmeAsset = SelectReadme();
                if (readmeAsset != null)
                {
                    var path = AssetDatabase.GetAssetPath(readmeAsset);
                    FileUtil.DeleteFileOrDirectory(path + ".meta");
                    FileUtil.DeleteFileOrDirectory(path);
                }

                AssetDatabase.Refresh();
            }
        }

<<<<<<< HEAD
    private static void SelectReadmeAutomatically()
    {
        if (!SessionState.GetBool(k_ShowedReadmeSessionStateName, false))
        {
            var readme = SelectReadme();
            SessionState.SetBool(k_ShowedReadmeSessionStateName, true);

            if (readme && !readme.loadedLayout)
=======
        private static void SelectReadmeAutomatically()
        {
            if (!SessionState.GetBool(k_ShowedReadmeSessionStateName, false))
>>>>>>> fad2be2e
            {
                var readme = SelectReadme();
                SessionState.SetBool(k_ShowedReadmeSessionStateName, true);

                if (readme && !readme.loadedLayout)
                {
                    LoadLayout();
                    readme.loadedLayout = true;
                }
            }
        }

<<<<<<< HEAD
    private static void LoadLayout()
    {
        var assembly = typeof(EditorApplication).Assembly;
        var windowLayoutType = assembly.GetType("UnityEditor.WindowLayout", true);
        var method = windowLayoutType.GetMethod("LoadWindowLayout", BindingFlags.Public | BindingFlags.Static);
        method.Invoke(null, new object[] { Path.Combine(Application.dataPath, "TutorialInfo/Layout.wlt"), false });
    }

    private static Readme SelectReadme()
    {
        var ids = AssetDatabase.FindAssets("Readme t:Readme");
        if (ids.Length == 1)
=======
        private static void LoadLayout()
        {
            var assembly = typeof(EditorApplication).Assembly;
            var windowLayoutType = assembly.GetType("UnityEditor.WindowLayout", true);
            var method = windowLayoutType.GetMethod("LoadWindowLayout", BindingFlags.Public | BindingFlags.Static);
            method.Invoke(null, new object[] { Path.Combine(Application.dataPath, "TutorialInfo/Layout.wlt"), false });
        }

        private static Readme SelectReadme()
>>>>>>> fad2be2e
        {
            var ids = AssetDatabase.FindAssets("Readme t:Readme");
            if (ids.Length == 1)
            {
                var readmeObject = AssetDatabase.LoadMainAssetAtPath(AssetDatabase.GUIDToAssetPath(ids[0]));

                Selection.objects = new UnityEngine.Object[] { readmeObject };

                return (Readme)readmeObject;
            }
            else
            {
                Debug.Log("Couldn't find a readme");
                return null;
            }
        }

        protected override void OnHeaderGUI()
        {
            var readme = (Readme)target;
            Init();

            var iconWidth = Mathf.Min(EditorGUIUtility.currentViewWidth / 3f - 20f, 128f);

            GUILayout.BeginHorizontal("In BigTitle");
            {
                if (readme.icon != null)
                {
                    GUILayout.Space(k_Space);
                    GUILayout.Label(readme.icon, GUILayout.Width(iconWidth), GUILayout.Height(iconWidth));
                }
                GUILayout.Space(k_Space);
                GUILayout.BeginVertical();
                {

                    GUILayout.FlexibleSpace();
                    GUILayout.Label(readme.title, TitleStyle);
                    GUILayout.FlexibleSpace();
                }
                GUILayout.EndVertical();
                GUILayout.FlexibleSpace();
            }
            GUILayout.EndHorizontal();
        }

        public override void OnInspectorGUI()
        {
            var readme = (Readme)target;
            Init();

            foreach (var section in readme.sections)
            {
                if (!string.IsNullOrEmpty(section.heading))
                {
                    GUILayout.Label(section.heading, HeadingStyle);
                }

                if (!string.IsNullOrEmpty(section.text))
                {
                    GUILayout.Label(section.text, BodyStyle);
                }

                if (!string.IsNullOrEmpty(section.linkText))
                {
                    if (LinkLabel(new GUIContent(section.linkText)))
                    {
                        Application.OpenURL(section.url);
                    }
                }

                GUILayout.Space(k_Space);
            }

            if (GUILayout.Button("Remove Readme Assets", ButtonStyle))
            {
                RemoveTutorial();
            }
        }

        private bool m_Initialized;

<<<<<<< HEAD
    private bool m_Initialized;

    private GUIStyle LinkStyle => m_LinkStyle;

    [SerializeField]
    private GUIStyle m_LinkStyle;

    private GUIStyle TitleStyle => m_TitleStyle;

    [SerializeField]
    private GUIStyle m_TitleStyle;

    private GUIStyle HeadingStyle => m_HeadingStyle;

    [SerializeField]
    private GUIStyle m_HeadingStyle;

    private GUIStyle BodyStyle => m_BodyStyle;

    [SerializeField]
    private GUIStyle m_BodyStyle;

    private GUIStyle ButtonStyle => m_ButtonStyle;

    [SerializeField]
    private GUIStyle m_ButtonStyle;

    private void Init()
    {
        if (m_Initialized)
            return;
        m_BodyStyle = new GUIStyle(EditorStyles.label)
        {
            wordWrap = true,
            fontSize = 14,
            richText = true
        };

        m_TitleStyle = new GUIStyle(m_BodyStyle)
        {
            fontSize = 26
        };

        m_HeadingStyle = new GUIStyle(m_BodyStyle)
        {
            fontStyle = FontStyle.Bold,
            fontSize = 18
        };

        m_LinkStyle = new GUIStyle(m_BodyStyle)
        {
            wordWrap = false,
            normal = { textColor = new Color(0x00 / 255f, 0x78 / 255f, 0xDA / 255f, 1f) },
            stretchWidth = false
        };

        m_ButtonStyle = new GUIStyle(EditorStyles.miniButton)
        {
            fontStyle = FontStyle.Bold
        };

        m_Initialized = true;
    }

    private bool LinkLabel(GUIContent label, params GUILayoutOption[] options)
    {
        var position = GUILayoutUtility.GetRect(label, LinkStyle, options);
=======
        private GUIStyle LinkStyle => m_LinkStyle;

        [SerializeField]
        private GUIStyle m_LinkStyle;

        private GUIStyle TitleStyle => m_TitleStyle;

        [SerializeField]
        private GUIStyle m_TitleStyle;

        private GUIStyle HeadingStyle => m_HeadingStyle;

        [SerializeField]
        private GUIStyle m_HeadingStyle;

        private GUIStyle BodyStyle => m_BodyStyle;

        [SerializeField]
        private GUIStyle m_BodyStyle;

        private GUIStyle ButtonStyle => m_ButtonStyle;

        [SerializeField]
        private GUIStyle m_ButtonStyle;

        private void Init()
        {
            if (m_Initialized)
                return;
            m_BodyStyle = new GUIStyle(EditorStyles.label)
            {
                wordWrap = true,
                fontSize = 14,
                richText = true
            };

            m_TitleStyle = new GUIStyle(m_BodyStyle)
            {
                fontSize = 26
            };

            m_HeadingStyle = new GUIStyle(m_BodyStyle)
            {
                fontStyle = FontStyle.Bold,
                fontSize = 18
            };

            m_LinkStyle = new GUIStyle(m_BodyStyle)
            {
                wordWrap = false,
                normal = { textColor = new Color(0x00 / 255f, 0x78 / 255f, 0xDA / 255f, 1f) },
                stretchWidth = false
            };

            m_ButtonStyle = new GUIStyle(EditorStyles.miniButton)
            {
                fontStyle = FontStyle.Bold
            };

            m_Initialized = true;
        }
>>>>>>> fad2be2e

        private bool LinkLabel(GUIContent label, params GUILayoutOption[] options)
        {
            var position = GUILayoutUtility.GetRect(label, LinkStyle, options);

            Handles.BeginGUI();
            Handles.color = LinkStyle.normal.textColor;
            Handles.DrawLine(new Vector3(position.xMin, position.yMax), new Vector3(position.xMax, position.yMax));
            Handles.color = Color.white;
            Handles.EndGUI();

            EditorGUIUtility.AddCursorRect(position, MouseCursor.Link);

            return GUI.Button(position, label, LinkStyle);
        }
    }
}
#endif // UNITY_EDITOR<|MERGE_RESOLUTION|>--- conflicted
+++ resolved
@@ -9,41 +9,16 @@
 
 namespace TutorialInfo
 {
-<<<<<<< HEAD
     private const string k_ShowedReadmeSessionStateName = "ReadmeEditor.showedReadme";
     private const string k_ReadmeSourceDirectory = "Assets/TutorialInfo";
     private const float k_Space = 16f;
 
     static ReadmeEditor()
-=======
-    [CustomEditor(typeof(Readme))]
-    [InitializeOnLoad]
-    public class ReadmeEditor : Editor
->>>>>>> fad2be2e
     {
         private const string k_ShowedReadmeSessionStateName = "ReadmeEditor.showedReadme";
         private const string k_ReadmeSourceDirectory = "Assets/TutorialInfo";
         private const float k_Space = 16f;
 
-<<<<<<< HEAD
-    private static void RemoveTutorial()
-    {
-        if (EditorUtility.DisplayDialog("Remove Readme Assets",
-
-            $"All contents under {k_ReadmeSourceDirectory} will be removed, are you sure you want to proceed?",
-            "Proceed",
-            "Cancel"))
-        {
-            if (Directory.Exists(k_ReadmeSourceDirectory))
-            {
-                FileUtil.DeleteFileOrDirectory(k_ReadmeSourceDirectory);
-                FileUtil.DeleteFileOrDirectory(k_ReadmeSourceDirectory + ".meta");
-            }
-            else
-            {
-                Debug.Log($"Could not find the Readme folder at {k_ReadmeSourceDirectory}");
-            }
-=======
         static ReadmeEditor()
         {
             EditorApplication.delayCall += SelectReadmeAutomatically;
@@ -52,7 +27,6 @@
         private static void RemoveTutorial()
         {
             if (EditorUtility.DisplayDialog("Remove Readme Assets",
->>>>>>> fad2be2e
 
                 $"All contents under {k_ReadmeSourceDirectory} will be removed, are you sure you want to proceed?",
                 "Proceed",
@@ -80,20 +54,9 @@
             }
         }
 
-<<<<<<< HEAD
-    private static void SelectReadmeAutomatically()
-    {
-        if (!SessionState.GetBool(k_ShowedReadmeSessionStateName, false))
-        {
-            var readme = SelectReadme();
-            SessionState.SetBool(k_ShowedReadmeSessionStateName, true);
-
-            if (readme && !readme.loadedLayout)
-=======
         private static void SelectReadmeAutomatically()
         {
             if (!SessionState.GetBool(k_ShowedReadmeSessionStateName, false))
->>>>>>> fad2be2e
             {
                 var readme = SelectReadme();
                 SessionState.SetBool(k_ShowedReadmeSessionStateName, true);
@@ -106,20 +69,6 @@
             }
         }
 
-<<<<<<< HEAD
-    private static void LoadLayout()
-    {
-        var assembly = typeof(EditorApplication).Assembly;
-        var windowLayoutType = assembly.GetType("UnityEditor.WindowLayout", true);
-        var method = windowLayoutType.GetMethod("LoadWindowLayout", BindingFlags.Public | BindingFlags.Static);
-        method.Invoke(null, new object[] { Path.Combine(Application.dataPath, "TutorialInfo/Layout.wlt"), false });
-    }
-
-    private static Readme SelectReadme()
-    {
-        var ids = AssetDatabase.FindAssets("Readme t:Readme");
-        if (ids.Length == 1)
-=======
         private static void LoadLayout()
         {
             var assembly = typeof(EditorApplication).Assembly;
@@ -129,7 +78,6 @@
         }
 
         private static Readme SelectReadme()
->>>>>>> fad2be2e
         {
             var ids = AssetDatabase.FindAssets("Readme t:Readme");
             if (ids.Length == 1)
@@ -211,75 +159,6 @@
 
         private bool m_Initialized;
 
-<<<<<<< HEAD
-    private bool m_Initialized;
-
-    private GUIStyle LinkStyle => m_LinkStyle;
-
-    [SerializeField]
-    private GUIStyle m_LinkStyle;
-
-    private GUIStyle TitleStyle => m_TitleStyle;
-
-    [SerializeField]
-    private GUIStyle m_TitleStyle;
-
-    private GUIStyle HeadingStyle => m_HeadingStyle;
-
-    [SerializeField]
-    private GUIStyle m_HeadingStyle;
-
-    private GUIStyle BodyStyle => m_BodyStyle;
-
-    [SerializeField]
-    private GUIStyle m_BodyStyle;
-
-    private GUIStyle ButtonStyle => m_ButtonStyle;
-
-    [SerializeField]
-    private GUIStyle m_ButtonStyle;
-
-    private void Init()
-    {
-        if (m_Initialized)
-            return;
-        m_BodyStyle = new GUIStyle(EditorStyles.label)
-        {
-            wordWrap = true,
-            fontSize = 14,
-            richText = true
-        };
-
-        m_TitleStyle = new GUIStyle(m_BodyStyle)
-        {
-            fontSize = 26
-        };
-
-        m_HeadingStyle = new GUIStyle(m_BodyStyle)
-        {
-            fontStyle = FontStyle.Bold,
-            fontSize = 18
-        };
-
-        m_LinkStyle = new GUIStyle(m_BodyStyle)
-        {
-            wordWrap = false,
-            normal = { textColor = new Color(0x00 / 255f, 0x78 / 255f, 0xDA / 255f, 1f) },
-            stretchWidth = false
-        };
-
-        m_ButtonStyle = new GUIStyle(EditorStyles.miniButton)
-        {
-            fontStyle = FontStyle.Bold
-        };
-
-        m_Initialized = true;
-    }
-
-    private bool LinkLabel(GUIContent label, params GUILayoutOption[] options)
-    {
-        var position = GUILayoutUtility.GetRect(label, LinkStyle, options);
-=======
         private GUIStyle LinkStyle => m_LinkStyle;
 
         [SerializeField]
@@ -341,7 +220,6 @@
 
             m_Initialized = true;
         }
->>>>>>> fad2be2e
 
         private bool LinkLabel(GUIContent label, params GUILayoutOption[] options)
         {
