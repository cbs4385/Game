--- conflicted
+++ resolved
@@ -88,7 +88,6 @@
 
         ResetSceneState();
 
-<<<<<<< HEAD
         if (!TryLoadMapDefinition(out var mapDefinition))
         {
             return;
@@ -115,11 +114,6 @@
                 ResetSceneState();
             }
         }
-=======
-        var mapDefinition = LoadMapDefinition();
-        var simulation = CreateSimulation(mapDefinition);
-        InitializeSimulation(simulation);
->>>>>>> ea61540a
     }
 
     private void OnValidate()
@@ -134,12 +128,8 @@
     {
         if (pawnDefinitionAsset == null)
         {
-<<<<<<< HEAD
             throw new InvalidOperationException(
                 "Cannot start GOAP simulation without a pawn definition asset.");
-=======
-            throw new InvalidOperationException("Cannot start GOAP simulation without a pawn definition asset.");
->>>>>>> ea61540a
         }
 
         var pawnDefinitions = DataDrivenGoapJsonLoader.LoadPawnDefinitions(pawnDefinitionAsset);
