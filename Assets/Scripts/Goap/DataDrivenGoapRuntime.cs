--- conflicted
+++ resolved
@@ -284,7 +284,6 @@
 
             var random = new System.Random(initialConfig.RandomSeed);
             var content = GoapContentLoader.Load();
-<<<<<<< HEAD
             var map = MapGenerator.Generate(mapDefinition, initialConfig, random);
             var pawns = PawnFactory.Create(map, initialConfig, pawnDefinitions, random);
             var config = pawns.Count == initialConfig.PawnCount
@@ -297,10 +296,6 @@
                     defaultSpeed,
                     defaultHeightOffset,
                     initialConfig.RandomSeed);
-=======
-            var map = MapGenerator.Generate(mapDefinition, config);
-            var pawns = PawnFactory.Create(map, config, random);
->>>>>>> 92070993
             var items = ItemFactory.Create(map, config, content, random);
             return new UnitySimulation(config, map, pawns, items, content, random);
         }
