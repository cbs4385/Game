--- conflicted
+++ resolved
@@ -284,11 +284,6 @@
 
             var random = new System.Random(initialConfig.RandomSeed);
             var content = GoapContentLoader.Load();
-<<<<<<< HEAD
-            var map = MapGenerator.Generate(mapDefinition, config, random);
-            var pawns = PawnFactory.Create(map, config, random);
-            var items = ItemFactory.Create(map, content, itemDefinitions);
-=======
             var map = MapGenerator.Generate(mapDefinition, initialConfig, random);
             var pawns = PawnFactory.Create(map, initialConfig, pawnDefinitions, random);
             var config = pawns.Count == initialConfig.PawnCount
@@ -302,7 +297,6 @@
                     defaultHeightOffset,
                     initialConfig.RandomSeed);
             var items = ItemFactory.Create(map, config, content, random);
->>>>>>> e099831c
             return new UnitySimulation(config, map, pawns, items, content, random);
         }
     }
