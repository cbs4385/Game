using System;
using System.Reflection;
using UnityEngine;
using UnityEngine.UIElements;

[CreateAssetMenu(menuName = "UI/Inventory Panel Settings", fileName = "InventoryPanelSettings")]
public sealed class InventoryPanelSettingsAsset : ScriptableObject
{
    [Header("Scaling")]
    [SerializeField] private PanelScaleMode scaleMode = PanelScaleMode.ScaleWithScreenSize;
    [SerializeField] private Vector2Int referenceResolution = new Vector2Int(1920, 1080);
    [SerializeField, Min(1f)] private float referenceDpi = 96f;
    [SerializeField, Range(0f, 1f)] private float match = 0f;
    [SerializeField] private PanelScreenMatchMode screenMatchMode = PanelScreenMatchMode.MatchWidthOrHeight;
    [SerializeField, Min(0.01f)] private float scale = 1f;

    [Header("Rendering")]
    [SerializeField] private RenderTexture targetTexture;
    [SerializeField] private bool clearDepthStencil = true;
    [SerializeField] private int maxQueuedFrames = 8;
    [SerializeField] private PanelClearFlagsOption panelClearFlags = PanelClearFlagsOption.DepthStencil;
    [SerializeField] private PanelTextSettings textSettings;
    [SerializeField, Min(0)] private int targetDisplay = 0;
    [SerializeField] private bool drawToCameras = true;
    [SerializeField] private Rect viewport = new Rect(0f, 0f, 1f, 1f);
    [SerializeField] private bool vsync = true;
    [SerializeField, Min(0f)] private float targetWidth;
    [SerializeField, Min(0f)] private float targetHeight;
    [SerializeField] private int worldSpaceLayer;
    [SerializeField] private int sortingOrder;
    [SerializeField] private LayerMask targetLayerMask = ~0;
    [SerializeField] private RuntimePanelRenderingModeOption renderingMode = RuntimePanelRenderingModeOption.Camera;
    [SerializeField, Min(0)] private int vsyncCount = 1;
    [SerializeField] private Shader runtimeShader;
    [SerializeField] private PanelSettings runtimeWorldSpacePanelSettings;
    [SerializeField, Min(0)] private int antiAliasing = 4;
    [SerializeField, Min(0.01f)] private float pixelsPerUnit = 100f;

    public PanelSettings CreateRuntimePanelSettings()
    {
        var instance = ScriptableObject.CreateInstance<PanelSettings>();
        instance.hideFlags = HideFlags.HideAndDontSave;
        instance.name = $"{name}_Runtime";

        AssignRequired(instance, ScaleModeMemberName, scaleMode);
        AssignRequired(instance, ReferenceResolutionMemberName, referenceResolution);
        AssignRequired(instance, ReferenceDpiMemberName, referenceDpi);
        AssignRequired(instance, MatchMemberName, match);
        AssignRequired(instance, ScreenMatchModeMemberName, screenMatchMode);
        AssignRequired(instance, ScaleMemberName, scale);
        TryAssignOptional(instance, TargetTextureMemberName, targetTexture);
        AssignRequired(instance, ClearDepthStencilMemberName, clearDepthStencil);
        AssignPanelClearFlags(instance, panelClearFlags);
        TryAssignOptional(instance, TextSettingsMemberName, textSettings);
        AssignRequired(instance, TargetDisplayMemberName, targetDisplay);
        TryAssignOptional(instance, DrawToCamerasMemberName, drawToCameras);
        TryAssignOptional(instance, ViewportMemberName, viewport);
        TryAssignOptional(instance, VsyncMemberName, vsync);
        TryAssignOptional(instance, TargetWidthMemberName, targetWidth);
        TryAssignOptional(instance, TargetHeightMemberName, targetHeight);
        AssignRequired(instance, SortingOrderMemberName, sortingOrder);
        AssignRenderingMode(instance, renderingMode);
        TryAssignOptional(instance, VsyncCountMemberName, vsyncCount);
        TryAssignOptional(instance, RuntimeShaderMemberName, runtimeShader);
        TryAssignOptional(instance, RuntimeWorldSpacePanelSettingsMemberName, runtimeWorldSpacePanelSettings);
        TryAssignOptional(instance, AntiAliasingMemberName, antiAliasing);
        TryAssignOptional(instance, PixelsPerUnitMemberName, pixelsPerUnit);

        TryAssignOptional(instance, MaxQueuedFramesMemberName, maxQueuedFrames);
        TryAssignOptional(instance, WorldSpaceLayerMemberName, worldSpaceLayer);
        TryAssignTargetLayerMask(instance, targetLayerMask);

        return instance;
    }

    private const string ScaleModeMemberName = nameof(PanelSettings.scaleMode);
    private const string ReferenceResolutionMemberName = "referenceResolution";
    private const string ReferenceDpiMemberName = nameof(PanelSettings.referenceDpi);
    private const string MatchMemberName = nameof(PanelSettings.match);
    private const string ScreenMatchModeMemberName = nameof(PanelSettings.screenMatchMode);
    private const string ScaleMemberName = nameof(PanelSettings.scale);
    private const string TargetTextureMemberName = nameof(PanelSettings.targetTexture);
    private const string ClearDepthStencilMemberName = nameof(PanelSettings.clearDepthStencil);
    private const string PanelClearFlagsMemberName = "panelClearFlags";
    private const string ClearFlagsMemberName = "clearFlags";
    private const string ClearSettingsMemberName = "clearSettings";
    private const string TextSettingsMemberName = nameof(PanelSettings.textSettings);
    private const string TargetDisplayMemberName = nameof(PanelSettings.targetDisplay);
    private const string DrawToCamerasMemberName = "drawToCameras";
    private const string ViewportMemberName = "viewport";
    private const string VsyncMemberName = "vsync";
    private const string TargetWidthMemberName = "targetWidth";
    private const string TargetHeightMemberName = "targetHeight";
    private const string SortingOrderMemberName = nameof(PanelSettings.sortingOrder);
    private static readonly string[] RenderingModeMemberNames =
    {
        "renderingMode",
        "m_RenderingMode"
    };

    private static readonly string[] RuntimePanelCreationSettingsMemberNames =
    {
        "runtimePanelCreationSettings",
        "m_RuntimePanelCreationSettings"
    };

    private static readonly string[] RuntimePanelSettingsMemberNames =
    {
        "runtimePanelSettings",
        "m_RuntimePanelSettings"
    };
    private const string VsyncCountMemberName = "vsyncCount";
    private const string RuntimeShaderMemberName = "runtimeShader";
    private const string RuntimeWorldSpacePanelSettingsMemberName = "runtimeWorldSpacePanelSettings";
    private const string AntiAliasingMemberName = "antiAliasing";
    private const string PixelsPerUnitMemberName = "pixelsPerUnit";
    private const string MaxQueuedFramesMemberName = "maxQueuedFrames";
    private const string WorldSpaceLayerMemberName = "worldSpaceLayer";

    [Flags]
    private enum PanelClearFlagsOption
    {
        None = 0,
        Color = 1,
        Depth = 2,
        Stencil = 4,
        DepthStencil = Depth | Stencil,
        All = Color | Depth | Stencil
    }

    private enum RuntimePanelRenderingModeOption
    {
        Disabled = 0,
        Camera = 1,
        WorldSpace = 2
    }

    private static string GetPanelClearFlagsName(PanelClearFlagsOption option)
    {
        return option switch
        {
            PanelClearFlagsOption.None => "None",
            PanelClearFlagsOption.Color => "Color",
            PanelClearFlagsOption.Depth => "Depth",
            PanelClearFlagsOption.Stencil => "Stencil",
            PanelClearFlagsOption.DepthStencil => "DepthStencil",
            PanelClearFlagsOption.All => "All",
            _ => throw new ArgumentOutOfRangeException(nameof(option), option, null)
        };
    }

    private static string GetRuntimePanelRenderingModeName(RuntimePanelRenderingModeOption option)
    {
        return option switch
        {
            RuntimePanelRenderingModeOption.Disabled => "Disabled",
            RuntimePanelRenderingModeOption.Camera => "Camera",
            RuntimePanelRenderingModeOption.WorldSpace => "WorldSpace",
            _ => throw new ArgumentOutOfRangeException(nameof(option), option, null)
        };
    }

    private static void AssignRequired<T>(PanelSettings target, string memberName, T value)
    {
        if (!TryAssignOptional(target, memberName, value))
        {
            throw new MissingMemberException(target.GetType().FullName, memberName);
        }
    }

    private static bool TryAssignOptional<T>(PanelSettings target, string memberName, T value)
    {
        var type = target.GetType();
        var property = type.GetProperty(memberName, BindingFlags.Instance | BindingFlags.Public | BindingFlags.NonPublic);
        if (property != null && property.CanWrite && TryConvertValue(value, property.PropertyType, out var convertedPropertyValue))
        {
            property.SetValue(target, convertedPropertyValue);
            return true;
        }

        var field = type.GetField(memberName, BindingFlags.Instance | BindingFlags.Public | BindingFlags.NonPublic);
        if (field != null && TryConvertValue(value, field.FieldType, out var convertedFieldValue))
        {
            field.SetValue(target, convertedFieldValue);
            return true;
        }

        return false;
    }

    private static bool TryConvertValue<T>(T value, Type targetType, out object converted)
    {
        if (value == null)
        {
            if (!targetType.IsValueType || Nullable.GetUnderlyingType(targetType) != null)
            {
                converted = null;
                return true;
            }

            converted = null;
            return false;
        }

        var valueType = value.GetType();
        if (targetType.IsAssignableFrom(valueType))
        {
            converted = value;
            return true;
        }

        if (targetType.IsEnum)
        {
            if (value is string enumName)
            {
                converted = Enum.Parse(targetType, enumName, false);
                return true;
            }

            if (IsNumericType(valueType))
            {
                converted = Enum.ToObject(targetType, value);
                return true;
            }
        }

        if (IsNumericType(valueType) && IsNumericType(targetType))
        {
            converted = Convert.ChangeType(value, targetType);
            return true;
        }

        if (targetType == typeof(Vector2Int) && value is Vector2 vectorValue)
        {
            converted = Vector2Int.RoundToInt(vectorValue);
            return true;
        }

        if (targetType == typeof(Vector2) && value is Vector2Int vectorIntValue)
        {
            converted = (Vector2)vectorIntValue;
            return true;
        }

        if (targetType == typeof(RectInt) && value is Rect rectValue)
        {
            converted = new RectInt(
                Mathf.RoundToInt(rectValue.xMin),
                Mathf.RoundToInt(rectValue.yMin),
                Mathf.RoundToInt(rectValue.width),
                Mathf.RoundToInt(rectValue.height));
            return true;
        }

        if (targetType == typeof(Rect) && value is RectInt rectIntValue)
        {
            converted = new Rect(rectIntValue.x, rectIntValue.y, rectIntValue.width, rectIntValue.height);
            return true;
        }

        converted = null;
        return false;
    }

    private static bool IsNumericType(Type type)
    {
        switch (Type.GetTypeCode(type))
        {
            case TypeCode.Byte:
            case TypeCode.SByte:
            case TypeCode.UInt16:
            case TypeCode.UInt32:
            case TypeCode.UInt64:
            case TypeCode.Int16:
            case TypeCode.Int32:
            case TypeCode.Int64:
            case TypeCode.Decimal:
            case TypeCode.Double:
            case TypeCode.Single:
                return true;
            default:
                return false;
        }
    }

    private static void AssignRenderingMode(PanelSettings target, RuntimePanelRenderingModeOption option)
    {
        var enumName = GetRuntimePanelRenderingModeName(option);
        var numericValue = Convert.ToInt64(option);

        if (TryAssignRenderingModeByName(target, enumName) ||
            TryAssignRenderingModeByNumericValue(target, numericValue))
        {
            return;
        }

        if (TryAssignRenderingModeInAnyContainerByName(target, enumName) ||
            TryAssignRenderingModeInAnyContainerByNumericValue(target, numericValue))
        {
            return;
        }

        if (TryAssignRenderingModeBySemanticMatchOnObject(target, enumName, numericValue) ||
            TryAssignRenderingModeInAllContainersBySemanticMatch(target, enumName, numericValue))
        {
            return;
        }

        throw new MissingMemberException(target.GetType().FullName, RenderingModeMemberNames[0]);
    }

    private static bool TryAssignRenderingModeByName(PanelSettings target, string enumName)
    {
        if (string.IsNullOrEmpty(enumName))
        {
            return false;
        }

        return TryAssignEnumValueOnObject(target, RenderingModeMemberNames, enumName);
    }

    private static bool TryAssignRenderingModeByNumericValue(PanelSettings target, long numericValue)
    {
        return TryAssignEnumValueOnObject(target, RenderingModeMemberNames, numericValue);
    }

    private static void AssignEnumValue(PanelSettings target, string memberName, string enumName)
    {
        if (!TryAssignEnumValue(target, memberName, enumName))
        {
            throw new MissingMemberException(target.GetType().FullName, memberName);
        }
    }

    private static bool TryAssignRenderingModeInAnyContainerByName(PanelSettings target, string enumName)
    {
        foreach (var containerName in RuntimePanelCreationSettingsMemberNames)
        {
            if (TryAssignRenderingModeInContainerByName(target, containerName, enumName))
            {
                return true;
            }
        }

        foreach (var containerName in RuntimePanelSettingsMemberNames)
        {
            if (TryAssignRenderingModeInContainerByName(target, containerName, enumName))
            {
                return true;
            }
        }

        return false;
    }

    private static bool TryAssignRenderingModeInAnyContainerByNumericValue(PanelSettings target, long numericValue)
    {
        foreach (var containerName in RuntimePanelCreationSettingsMemberNames)
        {
            if (TryAssignRenderingModeInContainerByNumericValue(target, containerName, numericValue))
            {
                return true;
            }
        }

        foreach (var containerName in RuntimePanelSettingsMemberNames)
        {
            if (TryAssignRenderingModeInContainerByNumericValue(target, containerName, numericValue))
            {
                return true;
            }
        }

        return false;
    }

    private static bool TryAssignRenderingModeBySemanticMatchOnObject(object target, string enumName, long numericValue)
    {
        if (target == null)
        {
            return false;
        }

        var type = target.GetType();
        var members = type.GetMembers(BindingFlags.Instance | BindingFlags.Public | BindingFlags.NonPublic);

        foreach (var member in members)
        {
            var canWrite = member switch
            {
                PropertyInfo property when property.PropertyType.IsEnum => property.CanWrite,
                FieldInfo field when field.FieldType.IsEnum => true,
                _ => false
            };

            if (!canWrite || !IndicatesRenderingMode(member.Name))
            {
                continue;
            }

            if (!string.IsNullOrEmpty(enumName) && TryAssignEnumValueOnObject(target, member.Name, enumName))
            {
                return true;
            }

            if (TryAssignEnumValueOnObject(target, member.Name, numericValue))
            {
                return true;
            }
        }

        return false;
    }

    private static bool TryAssignRenderingModeInAllContainersBySemanticMatch(PanelSettings target, string enumName, long numericValue)
    {
        var type = target.GetType();

        foreach (var property in type.GetProperties(BindingFlags.Instance | BindingFlags.Public | BindingFlags.NonPublic))
        {
            if (!property.CanRead)
            {
                continue;
            }

            if (!SupportsRenderingMode(property.PropertyType))
            {
                continue;
            }

            var container = property.GetValue(target) ?? CreateContainerInstance(property.PropertyType);
            if (TryAssignRenderingModeBySemanticMatchOnObject(container, enumName, numericValue))
            {
                if (property.CanWrite)
                {
                    property.SetValue(target, container);
                    return true;
                }

                if (container != null && !property.PropertyType.IsValueType)
                {
                    return true;
                }

                if (TryInvokeContainerSetter(target, property.Name, property.PropertyType, container))
                {
                    return true;
                }
            }
        }

        foreach (var field in type.GetFields(BindingFlags.Instance | BindingFlags.Public | BindingFlags.NonPublic))
        {
            if (field.FieldType.IsEnum)
            {
                continue;
            }

            if (!SupportsRenderingMode(field.FieldType))
            {
                continue;
            }

            var container = field.GetValue(target) ?? CreateContainerInstance(field.FieldType);
            if (TryAssignRenderingModeBySemanticMatchOnObject(container, enumName, numericValue))
            {
                field.SetValue(target, container);
                return true;
            }
        }

        return false;
    }

    private static bool TryAssignRenderingModeInContainerByName(PanelSettings target, string containerMemberName, string enumName)
    {
        if (string.IsNullOrEmpty(containerMemberName) || string.IsNullOrEmpty(enumName))
        {
            return false;
        }

        if (TryAssignRenderingModeOnObjectByName(target, containerMemberName, enumName))
        {
            return true;
        }

        return TryAssignRenderingModeThroughAccessorsByName(target, containerMemberName, enumName);
    }

    private static bool TryAssignRenderingModeInContainerByNumericValue(
        PanelSettings target,
        string containerMemberName,
        long numericValue)
    {
        if (string.IsNullOrEmpty(containerMemberName))
        {
            return false;
        }

        if (TryAssignRenderingModeOnObjectByNumericValue(target, containerMemberName, numericValue))
        {
            return true;
        }

        return TryAssignRenderingModeThroughAccessorsByNumericValue(target, containerMemberName, numericValue);
    }

    private static bool TryAssignRenderingModeOnObjectByName(object target, string containerMemberName, string enumName)
    {
        if (target == null || string.IsNullOrEmpty(containerMemberName) || string.IsNullOrEmpty(enumName))
        {
            return false;
        }

        var type = target.GetType();

        var property = type.GetProperty(containerMemberName, BindingFlags.Instance | BindingFlags.Public | BindingFlags.NonPublic);
        if (property != null)
        {
            if (!SupportsRenderingMode(property.PropertyType))
            {
                return false;
            }

            var canRead = property.CanRead;
            var container = canRead ? property.GetValue(target) : null;
            if (container == null)
            {
                container = CreateContainerInstance(property.PropertyType);
            }

            if (container == null)
            {
                return false;
            }

            if (TryAssignEnumValueOnObject(container, RenderingModeMemberNames, enumName))
            {
                if (property.CanWrite)
                {
                    property.SetValue(target, container);
                    return true;
                }

                if (container != null && !property.PropertyType.IsValueType)
                {
                    return true;
                }

                if (TryInvokeContainerSetter(target, containerMemberName, property.PropertyType, container))
                {
                    return true;
                }
            }
        }

        var field = type.GetField(containerMemberName, BindingFlags.Instance | BindingFlags.Public | BindingFlags.NonPublic);
        if (field != null)
        {
            if (!SupportsRenderingMode(field.FieldType))
            {
                return false;
            }

            var container = field.GetValue(target) ?? CreateContainerInstance(field.FieldType);
            if (container == null)
            {
                return false;
            }

            if (TryAssignEnumValueOnObject(container, RenderingModeMemberNames, enumName))
            {
                field.SetValue(target, container);
                return true;
            }
        }

        return false;
    }

    private static bool TryAssignRenderingModeOnObjectByNumericValue(object target, string containerMemberName, long numericValue)
    {
        if (target == null || string.IsNullOrEmpty(containerMemberName))
        {
            return false;
        }

        var type = target.GetType();

        var property = type.GetProperty(containerMemberName, BindingFlags.Instance | BindingFlags.Public | BindingFlags.NonPublic);
        if (property != null)
        {
            if (!SupportsRenderingMode(property.PropertyType))
            {
                return false;
            }

            var canRead = property.CanRead;
            var container = canRead ? property.GetValue(target) : null;
            if (container == null)
            {
                container = CreateContainerInstance(property.PropertyType);
            }

            if (container == null)
            {
                return false;
            }

            if (TryAssignEnumValueOnObject(container, RenderingModeMemberNames, numericValue))
            {
                if (property.CanWrite)
                {
                    property.SetValue(target, container);
                    return true;
                }

                if (container != null && !property.PropertyType.IsValueType)
                {
                    return true;
                }

                if (TryInvokeContainerSetter(target, containerMemberName, property.PropertyType, container))
                {
                    return true;
                }
            }
        }

        var field = type.GetField(containerMemberName, BindingFlags.Instance | BindingFlags.Public | BindingFlags.NonPublic);
        if (field != null)
        {
            if (!SupportsRenderingMode(field.FieldType))
            {
                return false;
            }

            var container = field.GetValue(target) ?? CreateContainerInstance(field.FieldType);
            if (container == null)
            {
                return false;
            }

            if (TryAssignEnumValueOnObject(container, RenderingModeMemberNames, numericValue))
            {
                field.SetValue(target, container);
                return true;
            }
        }

        return false;
    }


    private static bool TryAssignEnumValue(PanelSettings target, string memberName, string enumName)
    {
        if (string.IsNullOrEmpty(enumName))
        {
            return false;
        }

        var type = target.GetType();
        var property = type.GetProperty(memberName, BindingFlags.Instance | BindingFlags.Public | BindingFlags.NonPublic);
        if (property != null && property.CanWrite)
        {
            var value = CreateEnumValue(property.PropertyType, enumName, memberName);
            property.SetValue(target, value);
            return true;
        }

        var field = type.GetField(memberName, BindingFlags.Instance | BindingFlags.Public | BindingFlags.NonPublic);
        if (field != null)
        {
            var value = CreateEnumValue(field.FieldType, enumName, memberName);
            field.SetValue(target, value);
            return true;
        }

        return false;
    }

    private static bool TryAssignEnumValue(PanelSettings target, string memberName, long numericValue)
    {
        var type = target.GetType();
        var property = type.GetProperty(memberName, BindingFlags.Instance | BindingFlags.Public | BindingFlags.NonPublic);
        if (property != null && property.CanWrite && property.PropertyType.IsEnum)
        {
            var value = CreateEnumValue(property.PropertyType, numericValue, memberName);
            property.SetValue(target, value);
            return true;
        }

        var field = type.GetField(memberName, BindingFlags.Instance | BindingFlags.Public | BindingFlags.NonPublic);
        if (field != null && field.FieldType.IsEnum)
        {
            var value = CreateEnumValue(field.FieldType, numericValue, memberName);
            field.SetValue(target, value);
            return true;
        }

        return false;
    }

    private static void AssignPanelClearFlags(PanelSettings target, PanelClearFlagsOption option)
    {
        var enumName = GetPanelClearFlagsName(option);
        if (TryAssignEnumValue(target, PanelClearFlagsMemberName, enumName))
        {
            return;
        }

        if (TryAssignEnumValue(target, ClearFlagsMemberName, enumName))
        {
            return;
        }

        if (TryAssignCompositePanelClearFlags(target, enumName))
        {
            return;
        }
    }

    private static bool TryAssignCompositePanelClearFlags(PanelSettings target, string enumName)
    {
        var type = target.GetType();

        var property = type.GetProperty(ClearSettingsMemberName, BindingFlags.Instance | BindingFlags.Public | BindingFlags.NonPublic);
        if (property != null && property.CanRead && property.CanWrite)
        {
            var settings = property.GetValue(target);
            if (TryAssignPanelClearFlagsOnObject(settings, enumName, out var updated))
            {
                property.SetValue(target, updated);
                return true;
            }
        }

        var field = type.GetField(ClearSettingsMemberName, BindingFlags.Instance | BindingFlags.Public | BindingFlags.NonPublic);
        if (field != null)
        {
            var settings = field.GetValue(target);
            if (TryAssignPanelClearFlagsOnObject(settings, enumName, out var updated))
            {
                field.SetValue(target, updated);
                return true;
            }
        }

        return false;
    }

    private static bool TryAssignPanelClearFlagsOnObject(object target, string enumName, out object updated)
    {
        updated = target;
        if (target == null)
        {
            return false;
        }

        if (TryAssignEnumValueOnObject(target, PanelClearFlagsMemberName, enumName) ||
            TryAssignEnumValueOnObject(target, ClearFlagsMemberName, enumName))
        {
            updated = target;
            return true;
        }

        return false;
    }

    private static bool TryAssignRenderingModeThroughAccessorsByName(object target, string containerMemberName, string enumName)
    {
        if (target == null || string.IsNullOrEmpty(containerMemberName) || string.IsNullOrEmpty(enumName))
        {
            return false;
        }

        var type = target.GetType();
        var pascalName = ToPascalCase(containerMemberName);
        if (string.IsNullOrEmpty(pascalName))
        {
            return false;
        }

        var getter = type.GetMethod($"Get{pascalName}", BindingFlags.Instance | BindingFlags.Public | BindingFlags.NonPublic, null, Type.EmptyTypes, null);
        if (getter == null)
        {
            return false;
        }

        if (!SupportsRenderingMode(getter.ReturnType))
        {
            return false;
        }

        var container = getter.Invoke(target, null);
        if (!TryAssignEnumValueOnObject(container, RenderingModeMemberNames, enumName))
        {
            return false;
        }

        return TryInvokeContainerSetter(target, containerMemberName, getter.ReturnType, container);
    }

    private static bool TryAssignRenderingModeThroughAccessorsByNumericValue(object target, string containerMemberName, long numericValue)
    {
        if (target == null || string.IsNullOrEmpty(containerMemberName))
        {
            return false;
        }

        var type = target.GetType();
        var pascalName = ToPascalCase(containerMemberName);
        if (string.IsNullOrEmpty(pascalName))
        {
            return false;
        }

        var getter = type.GetMethod($"Get{pascalName}", BindingFlags.Instance | BindingFlags.Public | BindingFlags.NonPublic, null, Type.EmptyTypes, null);
        if (getter == null)
        {
            return false;
        }

        if (!SupportsRenderingMode(getter.ReturnType))
        {
            return false;
        }

        var container = getter.Invoke(target, null);
        if (!TryAssignEnumValueOnObject(container, RenderingModeMemberNames, numericValue))
        {
            return false;
        }

        return TryInvokeContainerSetter(target, containerMemberName, getter.ReturnType, container);
    }


    private static bool TryInvokeContainerSetter(object target, string containerMemberName, Type containerType, object container)
    {
        if (target == null || containerType == null)
        {
            return false;
        }

        var targetType = target.GetType();

        var pascalName = ToPascalCase(containerMemberName);
        if (string.IsNullOrEmpty(pascalName))
        {
            return false;
        }

        var candidateNames = new[]
        {
            $"Set{pascalName}",
            $"Assign{pascalName}",
            $"Apply{pascalName}",
            $"Update{pascalName}"
        };

        foreach (var methodName in candidateNames)
        {
            var method = targetType.GetMethod(methodName, BindingFlags.Instance | BindingFlags.Public | BindingFlags.NonPublic, null, new[] { containerType }, null);
            if (method != null)
            {
                method.Invoke(target, new[] { container });
                return true;
            }
        }

        return false;
    }

    private static bool SupportsRenderingMode(Type type)
    {
        if (type == null)
        {
            return false;
        }

        foreach (var memberName in RenderingModeMemberNames)
        {
            if (HasEnumMember(type, memberName))
            {
                return true;
            }
        }

        return false;
    }

    private static bool HasEnumMember(Type type, string memberName)
    {
        if (type == null || string.IsNullOrEmpty(memberName))
        {
            return false;
        }

        var property = type.GetProperty(memberName, BindingFlags.Instance | BindingFlags.Public | BindingFlags.NonPublic);
        if (property != null && property.PropertyType.IsEnum)
        {
            return true;
        }

        var field = type.GetField(memberName, BindingFlags.Instance | BindingFlags.Public | BindingFlags.NonPublic);
        return field != null && field.FieldType.IsEnum;
    }

    private static string ToPascalCase(string memberName)
    {
        if (string.IsNullOrEmpty(memberName))
        {
            return string.Empty;
        }

        if (memberName.Length == 1)
        {
            return memberName.ToUpperInvariant();
        }

        return char.ToUpperInvariant(memberName[0]) + memberName.Substring(1);
    }

    private static object CreateContainerInstance(Type containerType)
    {
        if (containerType == null)
        {
            return null;
        }

        if (containerType.IsValueType)
        {
            return Activator.CreateInstance(containerType);
        }

        var constructor = containerType.GetConstructor(Type.EmptyTypes);
        return constructor != null ? constructor.Invoke(Array.Empty<object>()) : null;
    }

    private static bool IndicatesRenderingMode(string memberName)
    {
        if (string.IsNullOrEmpty(memberName))
        {
            return false;
        }

        var lowered = memberName.ToLowerInvariant();
        if (lowered.Contains("renderingmode") || lowered.Contains("renderermode"))
        {
            return true;
        }

        return lowered.Contains("render") && lowered.Contains("mode");
    }

    private static bool TryAssignEnumValueOnObject(object target, string[] memberNames, string enumName)
    {
        if (target == null || memberNames == null)
        {
            return false;
        }

        foreach (var memberName in memberNames)
        {
            if (TryAssignEnumValueOnObject(target, memberName, enumName))
            {
                return true;
            }
        }

        return false;
    }

    private static bool TryAssignEnumValueOnObject(object target, string memberName, string enumName)
    {
        if (target == null)
        {
            return false;
        }

        var type = target.GetType();

        var property = type.GetProperty(memberName, BindingFlags.Instance | BindingFlags.Public | BindingFlags.NonPublic);
        if (property != null && property.CanWrite && property.PropertyType.IsEnum)
        {
            var value = CreateEnumValue(property.PropertyType, enumName, memberName);
            property.SetValue(target, value);
            return true;
        }

        var field = type.GetField(memberName, BindingFlags.Instance | BindingFlags.Public | BindingFlags.NonPublic);
        if (field != null && field.FieldType.IsEnum)
        {
            var value = CreateEnumValue(field.FieldType, enumName, memberName);
            field.SetValue(target, value);
            return true;
        }

        return false;
    }

    private static bool TryAssignEnumValueOnObject(object target, string[] memberNames, long numericValue)
    {
        if (target == null || memberNames == null)
        {
            return false;
        }

        foreach (var memberName in memberNames)
        {
            if (TryAssignEnumValueOnObject(target, memberName, numericValue))
            {
                return true;
            }
        }

        return false;
    }

    private static bool TryAssignEnumValueOnObject(object target, string memberName, long numericValue)
    {
        if (target == null)
        {
            return false;
        }

        var type = target.GetType();

        var property = type.GetProperty(memberName, BindingFlags.Instance | BindingFlags.Public | BindingFlags.NonPublic);
        if (property != null && property.CanWrite && property.PropertyType.IsEnum)
        {
            var value = CreateEnumValue(property.PropertyType, numericValue, memberName);
            property.SetValue(target, value);
            return true;
        }

        var field = type.GetField(memberName, BindingFlags.Instance | BindingFlags.Public | BindingFlags.NonPublic);
        if (field != null && field.FieldType.IsEnum)
        {
            var value = CreateEnumValue(field.FieldType, numericValue, memberName);
            field.SetValue(target, value);
            return true;
        }

        return false;
    }

    private static object CreateEnumValue(Type enumType, string enumName, string memberName)
    {
        if (!enumType.IsEnum)
        {
            throw new InvalidOperationException($"Member '{memberName}' on '{enumType.FullName}' is not an enum.");
        }

        try
        {
            if (!Enum.IsDefined(enumType, enumName) &&
                TryResolvePanelRenderModeAlias(enumType, enumName, out var resolvedName))
            {
                enumName = resolvedName;
            }

            return Enum.Parse(enumType, enumName, false);
        }
        catch (ArgumentException exception)
        {
            throw new InvalidOperationException($"Value '{enumName}' is not defined for enum '{enumType.FullName}'.", exception);
        }
    }

    private static bool TryResolvePanelRenderModeAlias(Type enumType, string enumName, out string resolvedName)
    {
        resolvedName = null;

        if (!string.Equals(enumType.FullName, "UnityEngine.UIElements.PanelRenderMode", StringComparison.Ordinal))
        {
            return false;
        }

        if (string.Equals(enumName, "Camera", StringComparison.Ordinal))
<<<<<<< HEAD
        {
            if (Enum.IsDefined(enumType, "ScreenSpaceCamera"))
            {
                resolvedName = "ScreenSpaceCamera";
                return true;
            }

            if (Enum.IsDefined(enumType, "RuntimeCamera"))
            {
                resolvedName = "RuntimeCamera";
                return true;
            }

            foreach (var candidate in Enum.GetNames(enumType))
            {
                if (candidate.IndexOf("Camera", StringComparison.Ordinal) >= 0)
                {
                    resolvedName = candidate;
                    return true;
                }
            }

            return false;
        }

        if (string.Equals(enumName, "Overlay", StringComparison.Ordinal) &&
            Enum.IsDefined(enumType, "ScreenSpaceOverlay"))
        {
=======
        {
            if (Enum.IsDefined(enumType, "ScreenSpaceCamera"))
            {
                resolvedName = "ScreenSpaceCamera";
                return true;
            }

            if (Enum.IsDefined(enumType, "RuntimeCamera"))
            {
                resolvedName = "RuntimeCamera";
                return true;
            }

            foreach (var candidate in Enum.GetNames(enumType))
            {
                if (candidate.IndexOf("Camera", StringComparison.Ordinal) >= 0)
                {
                    resolvedName = candidate;
                    return true;
                }
            }

            return false;
        }

        if (string.Equals(enumName, "Overlay", StringComparison.Ordinal) &&
            Enum.IsDefined(enumType, "ScreenSpaceOverlay"))
        {
>>>>>>> 8c961d23
            resolvedName = "ScreenSpaceOverlay";
            return true;
        }

        return false;
    }

    private static object CreateEnumValue(Type enumType, long numericValue, string memberName)
    {
        if (!enumType.IsEnum)
        {
            throw new InvalidOperationException($"Member '{memberName}' on '{enumType.FullName}' is not an enum.");
        }

        var value = Enum.ToObject(enumType, numericValue);
        if (!Enum.IsDefined(enumType, value))
        {
            throw new InvalidOperationException($"Value '{numericValue}' is not defined for enum '{enumType.FullName}'.");
        }

        return value;
    }

    private static void TryAssignTargetLayerMask(PanelSettings target, LayerMask mask)
    {
        var type = target.GetType();
        var property = type.GetProperty("targetLayerMask", BindingFlags.Instance | BindingFlags.Public | BindingFlags.NonPublic);
        if (property != null && property.CanWrite)
        {
            if (property.PropertyType == typeof(LayerMask))
            {
                property.SetValue(target, mask);
                return;
            }

            if (property.PropertyType == typeof(int))
            {
                property.SetValue(target, mask.value);
                return;
            }

            if (property.PropertyType == typeof(uint))
            {
                property.SetValue(target, Convert.ToUInt32(mask.value));
                return;
            }
        }

        var field = type.GetField("targetLayerMask", BindingFlags.Instance | BindingFlags.Public | BindingFlags.NonPublic);
        if (field != null)
        {
            if (field.FieldType == typeof(LayerMask))
            {
                field.SetValue(target, mask);
            }
            else if (field.FieldType == typeof(int))
            {
                field.SetValue(target, mask.value);
            }
            else if (field.FieldType == typeof(uint))
            {
                field.SetValue(target, Convert.ToUInt32(mask.value));
            }
        }
    }
}<|MERGE_RESOLUTION|>--- conflicted
+++ resolved
@@ -1079,7 +1079,6 @@
         }
 
         if (string.Equals(enumName, "Camera", StringComparison.Ordinal))
-<<<<<<< HEAD
         {
             if (Enum.IsDefined(enumType, "ScreenSpaceCamera"))
             {
@@ -1108,36 +1107,6 @@
         if (string.Equals(enumName, "Overlay", StringComparison.Ordinal) &&
             Enum.IsDefined(enumType, "ScreenSpaceOverlay"))
         {
-=======
-        {
-            if (Enum.IsDefined(enumType, "ScreenSpaceCamera"))
-            {
-                resolvedName = "ScreenSpaceCamera";
-                return true;
-            }
-
-            if (Enum.IsDefined(enumType, "RuntimeCamera"))
-            {
-                resolvedName = "RuntimeCamera";
-                return true;
-            }
-
-            foreach (var candidate in Enum.GetNames(enumType))
-            {
-                if (candidate.IndexOf("Camera", StringComparison.Ordinal) >= 0)
-                {
-                    resolvedName = candidate;
-                    return true;
-                }
-            }
-
-            return false;
-        }
-
-        if (string.Equals(enumName, "Overlay", StringComparison.Ordinal) &&
-            Enum.IsDefined(enumType, "ScreenSpaceOverlay"))
-        {
->>>>>>> 8c961d23
             resolvedName = "ScreenSpaceOverlay";
             return true;
         }
