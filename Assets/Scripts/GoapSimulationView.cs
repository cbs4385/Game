using System;
using System.Collections.Generic;
using System.Globalization;
using System.IO;
using System.Linq;
using System.Text;
using DataDrivenGoap.Config;
using DataDrivenGoap.Core;
using DataDrivenGoap.Execution;
using DataDrivenGoap.World;
using UnityEngine;

[DisallowMultipleComponent]
public sealed class GoapSimulationView : MonoBehaviour
{
    [SerializeField] private GoapSimulationBootstrapper bootstrapper;
    [SerializeField] private Transform pawnContainer;
    [SerializeField] private Camera observerCamera;
    [SerializeField] private int mapSortingOrder = -100;
    [SerializeField] private int pawnSortingOrder = 0;
    [SerializeField] private Vector2 clockScreenOffset = new Vector2(16f, 16f);
    [SerializeField] private Vector2 clockBackgroundPadding = new Vector2(12f, 8f);
    [SerializeField] private Color clockTextColor = Color.white;
    [SerializeField] private Color clockBackgroundColor = new Color(0f, 0f, 0f, 0.65f);
    [SerializeField, Min(1)] private int clockFontSize = 18;
    [SerializeField] private string clockLabelTemplate = "Year {0}, Day {1:D3} — {2:hh\\:mm\\:ss}";
    [SerializeField] private Vector2 selectedPawnPanelOffset = new Vector2(16f, 80f);
    [SerializeField, Min(16f)] private float selectedPawnPanelWidth = 320f;
    [SerializeField] private Vector2 selectedPawnPanelPadding = new Vector2(12f, 12f);
    [SerializeField] private Color selectedPawnPanelTextColor = Color.white;
    [SerializeField] private Color selectedPawnPanelBackgroundColor = new Color(0f, 0f, 0f, 0.75f);
    [SerializeField, Min(1)] private int selectedPawnPanelFontSize = 14;
    [SerializeField] private string selectedPawnPanelNeedsHeader = "Needs";
    [SerializeField] private string selectedPawnPanelPlanHeader = "Plan";

    private readonly Dictionary<ThingId, PawnVisual> _pawnVisuals = new Dictionary<ThingId, PawnVisual>();
    private readonly Dictionary<string, Sprite> _spriteCache = new Dictionary<string, Sprite>(StringComparer.OrdinalIgnoreCase);
    private readonly Dictionary<string, Texture2D> _textureCache = new Dictionary<string, Texture2D>(StringComparer.OrdinalIgnoreCase);
    private readonly Dictionary<string, Dictionary<string, string>> _pawnSpritePaths = new Dictionary<string, Dictionary<string, string>>(StringComparer.OrdinalIgnoreCase);
    private readonly GUIContent _clockGuiContent = new GUIContent();
<<<<<<< HEAD
    private readonly GUIContent _pawnUpdateGuiContent = new GUIContent();
=======
    private readonly GUIContent _selectedPawnGuiContent = new GUIContent();
>>>>>>> 61df5773

    private ShardedWorld _world;
    private IReadOnlyList<(ThingId Id, VillagePawn Pawn)> _actors;
    private IReadOnlyDictionary<ThingId, ActorHostDiagnostics> _actorDiagnostics;
    private string _datasetRoot;
    private GameObject _mapObject;
    private Sprite _mapSprite;
    private Texture2D _mapTexture;
    private bool _ownsMapTexture;
    private Transform _pawnRoot;
    private WorldClock _clock;
    private string _clockLabel = string.Empty;
    private string _pawnUpdateLabel = string.Empty;
    private GUIStyle _clockStyle;
    private GUIStyle _selectedPawnPanelStyle;
    private ThingId? _selectedPawnId;
    private readonly Dictionary<ThingId, VillagePawn> _pawnDefinitions = new Dictionary<ThingId, VillagePawn>();
    private readonly StringBuilder _selectedPawnPanelBuilder = new StringBuilder();
    private readonly List<(string Label, double? Value)> _selectedPawnNeeds = new List<(string Label, double? Value)>();
    private string[] _selectedPawnPlanSteps = Array.Empty<string>();
    private string[] _needAttributeNames = Array.Empty<string>();
    private string _selectedPawnPanelText = string.Empty;
    private string _selectedPawnName = string.Empty;
    private string _selectedPawnRole = string.Empty;
    private GridPos? _selectedPawnGridPosition;
    private string _selectedPawnPlanGoal = string.Empty;
    private string _selectedPawnPlanState = string.Empty;
    private string _selectedPawnPlanCurrentStep = string.Empty;
    private DateTime _selectedPawnPlanUpdatedUtc;

    private void Awake()
    {
        EnsureBootstrapperReference();
        EnsureObserverCamera();
    }

    private void OnEnable()
    {
        EnsureBootstrapperReference();
        EnsureObserverCamera();
        bootstrapper.Bootstrapped += HandleBootstrapped;
        if (bootstrapper.HasBootstrapped && _world == null)
        {
            HandleBootstrapped(bootstrapper, bootstrapper.LatestBootstrap);
        }
    }

    private void OnDisable()
    {
        if (bootstrapper != null)
        {
            bootstrapper.Bootstrapped -= HandleBootstrapped;
        }
    }

    private void OnDestroy()
    {
        if (bootstrapper != null)
        {
            bootstrapper.Bootstrapped -= HandleBootstrapped;
        }
        DisposeVisuals();
    }

    private void Update()
    {
        UpdateClockDisplay();

        if (_world == null)
        {
<<<<<<< HEAD
            ClearPawnUpdateLabel();
=======
            ClearSelectedPawnInfo();
>>>>>>> 61df5773
            return;
        }

        UpdatePawnDiagnosticsLabel();

        var snapshot = _world.Snap();
        ThingView selectedThing = null;
        foreach (var entry in _pawnVisuals)
        {
            var thing = snapshot.GetThing(entry.Key);
            if (thing == null)
            {
                throw new InvalidOperationException($"World snapshot no longer contains actor '{entry.Key.Value}'.");
            }

            UpdatePawnPosition(entry.Value, thing.Position);

            if (_selectedPawnId != null && entry.Key.Equals(_selectedPawnId.Value))
            {
                selectedThing = thing;
            }
        }

        UpdateObserverCamera(snapshot);
        UpdateSelectedPawnInfo(selectedThing);
    }

    private void HandleBootstrapped(object sender, GoapSimulationBootstrapper.SimulationReadyEventArgs args)
    {
        if (args == null)
        {
            throw new ArgumentNullException(nameof(args));
        }

        EnsureObserverCamera();

        if (_world != null)
        {
            DisposeVisuals();
        }

        _world = args.World ?? throw new InvalidOperationException("Bootstrapper emitted a null world instance.");
        _actors = args.ActorDefinitions ?? throw new InvalidOperationException("Bootstrapper emitted null actor definitions.");
        _actorDiagnostics = args.ActorDiagnostics ?? throw new InvalidOperationException("Bootstrapper emitted null actor diagnostics.");
        _datasetRoot = args.DatasetRoot ?? throw new InvalidOperationException("Bootstrapper emitted a null dataset root path.");
        _clock = args.Clock ?? throw new InvalidOperationException("Bootstrapper emitted a null world clock instance.");
        _selectedPawnId = ParseSelectedPawnId(args.CameraPawnId);
        if (_selectedPawnId == null)
        {
            throw new InvalidOperationException(
                "Demo configuration must define observer.cameraPawn so the observer camera can track a pawn.");
        }

        _pawnDefinitions.Clear();
        foreach (var actor in _actors)
        {
            if (actor.Pawn != null)
            {
                _pawnDefinitions[actor.Id] = actor.Pawn;
            }
        }

        var needNames = bootstrapper?.NeedAttributeNames;
        if (needNames != null && needNames.Count > 0)
        {
            var copy = new string[needNames.Count];
            for (int i = 0; i < needNames.Count; i++)
            {
                copy[i] = needNames[i];
            }
            _needAttributeNames = copy;
        }
        else
        {
            _needAttributeNames = Array.Empty<string>();
        }

        EnsurePawnContainer();
        LoadSpriteManifest(Path.Combine(_datasetRoot, "sprites_manifest.json"));

        var snapshot = _world.Snap();
        LoadMap(args.MapTexture, snapshot.Width, snapshot.Height);
        CreatePawnVisuals(snapshot);
        ValidateSelectedPawnPresence();
        UpdateObserverCamera(snapshot);
        UpdateClockDisplay();
<<<<<<< HEAD
        UpdatePawnDiagnosticsLabel();
=======
        var selectedThing = _selectedPawnId != null ? snapshot.GetThing(_selectedPawnId.Value) : null;
        UpdateSelectedPawnInfo(selectedThing);
>>>>>>> 61df5773
    }

    private void UpdateClockDisplay()
    {
        if (_clock == null)
        {
            _clockLabel = string.Empty;
            _clockGuiContent.text = string.Empty;
            return;
        }

        if (string.IsNullOrWhiteSpace(clockLabelTemplate))
        {
            throw new InvalidOperationException("Clock label template must be a non-empty string.");
        }

        var snapshot = _clock.Snapshot();
        var formatted = string.Format(
            CultureInfo.InvariantCulture,
            clockLabelTemplate,
            snapshot.Year,
            snapshot.DayOfYear,
            snapshot.TimeOfDay);
        _clockLabel = formatted;
        _clockGuiContent.text = formatted;
    }

    private void ClearPawnUpdateLabel()
    {
        _pawnUpdateLabel = string.Empty;
        _pawnUpdateGuiContent.text = string.Empty;
    }

    private void UpdatePawnDiagnosticsLabel()
    {
        if (_selectedPawnId == null || _actorDiagnostics == null)
        {
            ClearPawnUpdateLabel();
            return;
        }

        var selectedId = _selectedPawnId.Value;
        if (!_actorDiagnostics.TryGetValue(selectedId, out var diagnostics) || diagnostics == null)
        {
            throw new InvalidOperationException($"Diagnostics for pawn '{selectedId.Value}' are missing.");
        }

        var updateCount = diagnostics.UpdateCount;
        var deltaSeconds = diagnostics.LastUpdateDeltaSeconds;
        var lastUpdateUtc = diagnostics.LastUpdateUtc;

        string label;
        if (updateCount < 2 || !double.IsFinite(deltaSeconds) || deltaSeconds < 0d)
        {
            label = "Δt: collecting…";
        }
        else
        {
            label = string.Format(CultureInfo.InvariantCulture, "Δt: {0:0.00}s", deltaSeconds);
        }

        if (lastUpdateUtc != DateTime.MinValue)
        {
            label += string.Format(CultureInfo.InvariantCulture, " @ {0:HH:mm:ss} UTC", lastUpdateUtc);
        }

        _pawnUpdateLabel = label;
        _pawnUpdateGuiContent.text = label;
    }

    private void CreatePawnVisuals(IWorldSnapshot snapshot)
    {
        foreach (var actor in _actors)
        {
            if (actor.Pawn == null)
            {
                throw new InvalidDataException($"Actor '{actor.Id.Value}' is missing pawn metadata in the dataset.");
            }

            var pawnId = actor.Pawn.id?.Trim();
            if (string.IsNullOrWhiteSpace(pawnId))
            {
                throw new InvalidDataException($"Actor '{actor.Id.Value}' has an empty pawn id.");
            }

            if (_pawnVisuals.ContainsKey(actor.Id))
            {
                throw new InvalidOperationException($"Duplicate actor id '{actor.Id.Value}' detected while constructing visuals.");
            }

            var thing = snapshot.GetThing(actor.Id);
            if (thing == null)
            {
                throw new InvalidOperationException($"World snapshot does not contain actor '{actor.Id.Value}' during initialization.");
            }

            if (!_pawnSpritePaths.TryGetValue(pawnId, out var spritePaths))
            {
                throw new InvalidDataException($"Sprite manifest is missing an entry for pawn '{pawnId}'.");
            }

            if (!spritePaths.TryGetValue("south", out var defaultSpritePath))
            {
                throw new InvalidDataException($"Sprite manifest entry for pawn '{pawnId}' does not define a 'south' orientation sprite.");
            }

            var sprite = LoadSpriteAsset(defaultSpritePath);
            var pawnObject = new GameObject($"Pawn_{pawnId}");
            pawnObject.transform.SetParent(_pawnRoot, false);
            var renderer = pawnObject.AddComponent<SpriteRenderer>();
            renderer.sprite = sprite;
            renderer.sortingOrder = pawnSortingOrder;
            renderer.shadowCastingMode = UnityEngine.Rendering.ShadowCastingMode.Off;
            renderer.receiveShadows = false;

            var visual = new PawnVisual(pawnObject.transform, renderer, spritePaths);
            _pawnVisuals.Add(actor.Id, visual);
            UpdatePawnPosition(visual, thing.Position);
        }
    }

    private void ValidateSelectedPawnPresence()
    {
        if (_selectedPawnId == null)
        {
            return;
        }

        var selectedId = _selectedPawnId.Value;
        if (!_pawnVisuals.ContainsKey(selectedId))
        {
            throw new InvalidOperationException($"Observer requested camera pawn '{selectedId.Value}' but no matching pawn was initialized.");
        }
    }

    private void UpdatePawnPosition(PawnVisual visual, GridPos position)
    {
        var translated = new Vector3(position.X + 0.5f, position.Y + 0.5f, 0f);
        visual.Root.localPosition = translated;
    }

    private void UpdateObserverCamera(IWorldSnapshot snapshot)
    {
        if (_selectedPawnId == null)
        {
            return;
        }

        if (observerCamera == null)
        {
            throw new InvalidOperationException("Observer camera reference has not been configured for GoapSimulationView.");
        }

        var selectedId = _selectedPawnId.Value;
        var thing = snapshot.GetThing(selectedId);
        if (thing == null)
        {
            throw new InvalidOperationException($"World snapshot no longer contains the selected pawn '{selectedId.Value}'.");
        }

        if (!_pawnVisuals.TryGetValue(selectedId, out var visual))
        {
            throw new InvalidOperationException($"Visual representation for selected pawn '{selectedId.Value}' is missing.");
        }

        var cameraTransform = observerCamera.transform;
        var currentZ = cameraTransform.position.z;
        var pawnWorldPosition = visual.Root.position;
        var target = new Vector3(pawnWorldPosition.x, pawnWorldPosition.y, currentZ);
        cameraTransform.position = target;
    }

    private void OnGUI()
    {
<<<<<<< HEAD
        bool hasClock = !string.IsNullOrEmpty(_clockLabel);
        bool hasPawnUpdate = !string.IsNullOrEmpty(_pawnUpdateLabel);
        if (!hasClock && !hasPawnUpdate)
=======
        RenderClockLabel();
        RenderSelectedPawnPanel();
    }

    private void RenderClockLabel()
    {
        if (string.IsNullOrEmpty(_clockLabel))
>>>>>>> 61df5773
        {
            return;
        }

        EnsureClockStyle();

        var x = clockScreenOffset.x;
        var y = clockScreenOffset.y;
        var clockSize = hasClock ? _clockStyle.CalcSize(_clockGuiContent) : Vector2.zero;
        var pawnSize = hasPawnUpdate ? _clockStyle.CalcSize(_pawnUpdateGuiContent) : Vector2.zero;
        const float lineSpacing = 4f;
        float spacing = (hasClock && hasPawnUpdate) ? lineSpacing : 0f;
        float width = Mathf.Max(clockSize.x, pawnSize.x);
        float height = clockSize.y + pawnSize.y + spacing;

        if (width <= 0f && height <= 0f)
        {
            return;
        }

        var labelRect = new Rect(x, y, Mathf.Max(0f, width), Mathf.Max(0f, height));
        var paddingX = Mathf.Max(0f, clockBackgroundPadding.x);
        var paddingY = Mathf.Max(0f, clockBackgroundPadding.y);
        if (clockBackgroundColor.a > 0f && Texture2D.whiteTexture != null)
        {
            var halfPadX = paddingX * 0.5f;
            var halfPadY = paddingY * 0.5f;
            var backgroundRect = new Rect(
                labelRect.x - halfPadX,
                labelRect.y - halfPadY,
                labelRect.width + paddingX,
                labelRect.height + paddingY);

            var previousColor = GUI.color;
            GUI.color = clockBackgroundColor;
            GUI.DrawTexture(backgroundRect, Texture2D.whiteTexture);
            GUI.color = previousColor;
        }

        float currentY = y;
        if (hasClock)
        {
            var clockRect = new Rect(x, currentY, labelRect.width, clockSize.y);
            GUI.Label(clockRect, _clockGuiContent, _clockStyle);
            currentY += clockSize.y + spacing;
        }

        if (hasPawnUpdate)
        {
            var pawnRect = new Rect(x, currentY, labelRect.width, pawnSize.y);
            GUI.Label(pawnRect, _pawnUpdateGuiContent, _clockStyle);
        }
    }

    private void EnsureClockStyle()
    {
        var desiredFontSize = Mathf.Max(1, clockFontSize);
        if (_clockStyle == null)
        {
            _clockStyle = new GUIStyle(GUI.skin.label)
            {
                alignment = TextAnchor.UpperLeft,
                wordWrap = false,
                richText = false,
                padding = new RectOffset(0, 0, 0, 0)
            };
        }

        if (_clockStyle.fontSize != desiredFontSize)
        {
            _clockStyle.fontSize = desiredFontSize;
        }

        _clockStyle.normal.textColor = clockTextColor;
    }

    private void RenderSelectedPawnPanel()
    {
        if (string.IsNullOrEmpty(_selectedPawnPanelText))
        {
            return;
        }

        EnsureSelectedPawnPanelStyle();

        var width = Mathf.Max(16f, selectedPawnPanelWidth);
        var content = _selectedPawnGuiContent;
        content.text = _selectedPawnPanelText;
        var height = _selectedPawnPanelStyle.CalcHeight(content, width);
        var panelRect = new Rect(selectedPawnPanelOffset.x, selectedPawnPanelOffset.y, width, Mathf.Max(0f, height));

        if (selectedPawnPanelBackgroundColor.a > 0f && Texture2D.whiteTexture != null)
        {
            var padX = Mathf.Max(0f, selectedPawnPanelPadding.x);
            var padY = Mathf.Max(0f, selectedPawnPanelPadding.y);
            var backgroundRect = new Rect(
                panelRect.x - padX * 0.5f,
                panelRect.y - padY * 0.5f,
                panelRect.width + padX,
                panelRect.height + padY);
            var previous = GUI.color;
            GUI.color = selectedPawnPanelBackgroundColor;
            GUI.DrawTexture(backgroundRect, Texture2D.whiteTexture);
            GUI.color = previous;
        }

        GUI.Label(panelRect, content, _selectedPawnPanelStyle);
    }

    private void EnsureSelectedPawnPanelStyle()
    {
        var desiredFontSize = Mathf.Max(1, selectedPawnPanelFontSize);
        if (_selectedPawnPanelStyle == null)
        {
            _selectedPawnPanelStyle = new GUIStyle(GUI.skin.label)
            {
                alignment = TextAnchor.UpperLeft,
                wordWrap = true,
                richText = false,
                padding = new RectOffset(0, 0, 0, 0)
            };
        }

        if (_selectedPawnPanelStyle.fontSize != desiredFontSize)
        {
            _selectedPawnPanelStyle.fontSize = desiredFontSize;
        }

        _selectedPawnPanelStyle.normal.textColor = selectedPawnPanelTextColor;
    }

    private void UpdateSelectedPawnInfo(ThingView selectedThing)
    {
        if (_selectedPawnId == null)
        {
            ClearSelectedPawnInfo();
            return;
        }

        var selectedId = _selectedPawnId.Value;
        if (!_pawnDefinitions.TryGetValue(selectedId, out var pawn) || pawn == null)
        {
            _selectedPawnName = selectedId.Value ?? string.Empty;
            _selectedPawnRole = string.Empty;
        }
        else
        {
            var rawName = pawn.name?.Trim();
            _selectedPawnName = string.IsNullOrEmpty(rawName) ? (selectedId.Value ?? string.Empty) : rawName;
            _selectedPawnRole = pawn.role?.Trim() ?? string.Empty;
        }

        _selectedPawnGridPosition = selectedThing?.Position;

        PopulateSelectedPawnNeeds(selectedThing);
        PopulateSelectedPawnPlan(selectedId);
        _selectedPawnPanelText = ComposeSelectedPawnPanelText(selectedId);
    }

    private void PopulateSelectedPawnNeeds(ThingView selectedThing)
    {
        _selectedPawnNeeds.Clear();
        if (selectedThing?.Attributes == null)
        {
            return;
        }

        if (_needAttributeNames.Length > 0)
        {
            foreach (var attributeName in _needAttributeNames)
            {
                if (string.IsNullOrWhiteSpace(attributeName))
                {
                    continue;
                }

                if (selectedThing.Attributes.TryGetValue(attributeName, out var value))
                {
                    _selectedPawnNeeds.Add((attributeName, value));
                }
                else
                {
                    _selectedPawnNeeds.Add((attributeName, null));
                }
            }
        }
        else
        {
            foreach (var entry in selectedThing.Attributes.OrderBy(kvp => kvp.Key, StringComparer.OrdinalIgnoreCase))
            {
                _selectedPawnNeeds.Add((entry.Key, entry.Value));
            }
        }
    }

    private void PopulateSelectedPawnPlan(ThingId selectedId)
    {
        if (bootstrapper != null && bootstrapper.TryGetActorPlanStatus(selectedId, out var status) && status != null)
        {
            _selectedPawnPlanGoal = status.GoalId ?? string.Empty;
            _selectedPawnPlanState = HumanizeIdentifier(status.State);
            _selectedPawnPlanCurrentStep = status.CurrentStep ?? string.Empty;
            _selectedPawnPlanUpdatedUtc = status.UpdatedUtc;
            _selectedPawnPlanSteps = status.Steps != null
                ? status.Steps.Where(step => !string.IsNullOrWhiteSpace(step)).Select(step => step.Trim()).ToArray()
                : Array.Empty<string>();
        }
        else
        {
            _selectedPawnPlanGoal = string.Empty;
            _selectedPawnPlanState = string.Empty;
            _selectedPawnPlanCurrentStep = string.Empty;
            _selectedPawnPlanUpdatedUtc = default;
            _selectedPawnPlanSteps = Array.Empty<string>();
        }
    }

    private string ComposeSelectedPawnPanelText(ThingId selectedId)
    {
        var builder = _selectedPawnPanelBuilder;
        builder.Clear();

        var displayId = selectedId.Value ?? string.Empty;
        var displayName = string.IsNullOrEmpty(_selectedPawnName) ? displayId : _selectedPawnName;
        builder.Append(displayName);
        if (!string.IsNullOrEmpty(displayId) && !string.Equals(displayName, displayId, StringComparison.Ordinal))
        {
            builder.Append(" (").Append(displayId).Append(')');
        }
        builder.AppendLine();

        if (!string.IsNullOrEmpty(_selectedPawnRole))
        {
            builder.Append("Role: ").Append(HumanizeIdentifier(_selectedPawnRole)).AppendLine();
        }

        if (_selectedPawnGridPosition.HasValue)
        {
            var pos = _selectedPawnGridPosition.Value;
            builder.Append("Position: (").Append(pos.X).Append(", ").Append(pos.Y).Append(')').AppendLine();
        }

        builder.AppendLine();
        builder.AppendLine(string.IsNullOrWhiteSpace(selectedPawnPanelNeedsHeader) ? "Needs" : selectedPawnPanelNeedsHeader);
        if (_selectedPawnNeeds.Count == 0)
        {
            builder.AppendLine("  <none>");
        }
        else
        {
            foreach (var entry in _selectedPawnNeeds)
            {
                var label = HumanizeIdentifier(entry.Label);
                builder.Append("  ").Append(string.IsNullOrEmpty(label) ? entry.Label : label).Append(": ")
                    .Append(FormatNeedValue(entry.Value)).AppendLine();
            }
        }

        builder.AppendLine();
        builder.AppendLine(string.IsNullOrWhiteSpace(selectedPawnPanelPlanHeader) ? "Plan" : selectedPawnPanelPlanHeader);
        bool hasPlanContent = false;
        if (!string.IsNullOrEmpty(_selectedPawnPlanState))
        {
            builder.Append("  State: ").Append(_selectedPawnPlanState).AppendLine();
            hasPlanContent = true;
        }
        if (!string.IsNullOrEmpty(_selectedPawnPlanGoal))
        {
            builder.Append("  Goal: ").Append(_selectedPawnPlanGoal).AppendLine();
            hasPlanContent = true;
        }
        if (!string.IsNullOrEmpty(_selectedPawnPlanCurrentStep))
        {
            builder.Append("  Current: ").Append(_selectedPawnPlanCurrentStep).AppendLine();
            hasPlanContent = true;
        }
        if (_selectedPawnPlanSteps.Length > 0)
        {
            builder.AppendLine("  Steps:");
            for (int i = 0; i < _selectedPawnPlanSteps.Length; i++)
            {
                builder.Append("    ").Append(i + 1).Append(". ").Append(_selectedPawnPlanSteps[i]).AppendLine();
            }
            hasPlanContent = true;
        }
        if (_selectedPawnPlanUpdatedUtc != default)
        {
            builder.Append("  Updated: ").Append(_selectedPawnPlanUpdatedUtc.ToString("HH:mm:ss", CultureInfo.InvariantCulture)).Append("Z").AppendLine();
            hasPlanContent = true;
        }
        if (!hasPlanContent)
        {
            builder.AppendLine("  <none>");
        }

        return builder.ToString().TrimEnd();
    }

    private void ClearSelectedPawnInfo()
    {
        _selectedPawnName = string.Empty;
        _selectedPawnRole = string.Empty;
        _selectedPawnGridPosition = null;
        _selectedPawnPlanGoal = string.Empty;
        _selectedPawnPlanState = string.Empty;
        _selectedPawnPlanCurrentStep = string.Empty;
        _selectedPawnPlanUpdatedUtc = default;
        _selectedPawnNeeds.Clear();
        _selectedPawnPlanSteps = Array.Empty<string>();
        _selectedPawnPanelText = string.Empty;
        _selectedPawnPanelBuilder.Clear();
    }

    private static string HumanizeIdentifier(string value)
    {
        if (string.IsNullOrWhiteSpace(value))
        {
            return string.Empty;
        }

        var normalized = value.Replace('_', ' ').Replace('-', ' ').Trim();
        if (normalized.Length == 0)
        {
            return string.Empty;
        }

        return CultureInfo.InvariantCulture.TextInfo.ToTitleCase(normalized);
    }

    private static string FormatNeedValue(double? value)
    {
        if (!value.HasValue || double.IsNaN(value.Value))
        {
            return "—";
        }

        return value.Value.ToString("0.###", CultureInfo.InvariantCulture);
    }

    private void LoadMap(Texture2D mapTexture, int expectedWidth, int expectedHeight)
    {
        if (mapTexture == null)
        {
            throw new ArgumentNullException(nameof(mapTexture));
        }

        if (mapTexture.width != expectedWidth || mapTexture.height != expectedHeight)
        {
            throw new InvalidDataException($"Preloaded world map texture dimensions {mapTexture.width}x{mapTexture.height} do not match world {expectedWidth}x{expectedHeight}.");
        }

        _mapTexture = mapTexture;
        _ownsMapTexture = false;

        _mapTexture.filterMode = FilterMode.Point;
        _mapTexture.wrapMode = TextureWrapMode.Clamp;

        _mapSprite = Sprite.Create(_mapTexture, new Rect(0f, 0f, _mapTexture.width, _mapTexture.height), new Vector2(0f, 0f), 1f);
        _mapSprite.name = "GoapWorldMap";

        _mapObject = new GameObject("World Map");
        _mapObject.transform.SetParent(transform, false);
        var renderer = _mapObject.AddComponent<SpriteRenderer>();
        renderer.sprite = _mapSprite;
        renderer.sortingOrder = mapSortingOrder;
        renderer.drawMode = SpriteDrawMode.Simple;
        renderer.shadowCastingMode = UnityEngine.Rendering.ShadowCastingMode.Off;
        renderer.receiveShadows = false;
    }

    private void LoadSpriteManifest(string manifestPath)
    {
        if (string.IsNullOrWhiteSpace(manifestPath))
        {
            throw new ArgumentException("Manifest path must be provided.", nameof(manifestPath));
        }

        var absolutePath = Path.GetFullPath(manifestPath);
        if (!File.Exists(absolutePath))
        {
            throw new FileNotFoundException($"Sprite manifest '{absolutePath}' does not exist.", absolutePath);
        }

        _pawnSpritePaths.Clear();
        var json = File.ReadAllText(absolutePath);
        var manifest = StrictJson.ParseObject(json, absolutePath);

        foreach (var entry in manifest)
        {
            if (entry.Value is not Dictionary<string, object> entryObject)
            {
                throw new InvalidDataException($"Sprite manifest entry '{entry.Key}' must be an object.");
            }

            if (!entryObject.TryGetValue("sprites", out var spritesValue) || spritesValue is not Dictionary<string, object> spritesObject)
            {
                throw new InvalidDataException($"Sprite manifest entry '{entry.Key}' must contain a 'sprites' object.");
            }

            var spritePaths = new Dictionary<string, string>(StringComparer.OrdinalIgnoreCase);
            foreach (var spriteProperty in spritesObject)
            {
                if (spriteProperty.Value is not string spritePath || string.IsNullOrWhiteSpace(spritePath))
                {
                    throw new InvalidDataException($"Sprite manifest entry '{entry.Key}' has an empty path for orientation '{spriteProperty.Key}'.");
                }

                spritePaths[spriteProperty.Key] = spritePath.Trim();
            }

            if (spritePaths.Count == 0)
            {
                throw new InvalidDataException($"Sprite manifest entry '{entry.Key}' does not contain any sprite paths.");
            }

            _pawnSpritePaths[entry.Key] = spritePaths;
        }
    }

    private Sprite LoadSpriteAsset(string manifestPath)
    {
        if (string.IsNullOrWhiteSpace(manifestPath))
        {
            throw new ArgumentException("Sprite path must be provided.", nameof(manifestPath));
        }

        var absolutePath = ResolveSpriteAbsolutePath(manifestPath);
        if (_spriteCache.TryGetValue(absolutePath, out var cached))
        {
            return cached;
        }

        if (!File.Exists(absolutePath))
        {
            throw new FileNotFoundException($"Sprite asset '{absolutePath}' referenced by manifest is missing.", absolutePath);
        }

        var data = File.ReadAllBytes(absolutePath);
        var texture = new Texture2D(2, 2, TextureFormat.RGBA32, false);
        if (!texture.LoadImage(data, false))
        {
            Destroy(texture);
            throw new InvalidDataException($"Sprite asset '{absolutePath}' could not be decoded as a valid image.");
        }

        texture.filterMode = FilterMode.Point;
        texture.wrapMode = TextureWrapMode.Clamp;

        var pixelsPerUnit = Mathf.Max(texture.width, texture.height);
        if (pixelsPerUnit <= 0f)
        {
            Destroy(texture);
            throw new InvalidDataException($"Sprite asset '{absolutePath}' has invalid dimensions {texture.width}x{texture.height}.");
        }

        var sprite = Sprite.Create(texture, new Rect(0f, 0f, texture.width, texture.height), new Vector2(0.5f, 0.5f), pixelsPerUnit);
        sprite.name = Path.GetFileNameWithoutExtension(absolutePath);

        _textureCache[absolutePath] = texture;
        _spriteCache[absolutePath] = sprite;
        return sprite;
    }

    private static string ResolveSpriteAbsolutePath(string manifestPath)
    {
        var trimmed = manifestPath.Trim();
        string candidate;
        if (Path.IsPathRooted(trimmed))
        {
            candidate = trimmed;
        }
        else
        {
            if (trimmed.StartsWith("/", StringComparison.Ordinal))
            {
                trimmed = trimmed.Substring(1);
            }

            trimmed = trimmed.Replace('/', Path.DirectorySeparatorChar);
            candidate = Path.Combine(Application.dataPath, trimmed);
        }

        return Path.GetFullPath(candidate);
    }

    private void EnsurePawnContainer()
    {
        if (pawnContainer == null)
        {
            pawnContainer = transform;
        }

        if (_pawnRoot == null)
        {
            var pawnRootObject = new GameObject("Pawns");
            pawnRootObject.transform.SetParent(pawnContainer, false);
            _pawnRoot = pawnRootObject.transform;
        }
    }

    private void EnsureObserverCamera()
    {
        if (observerCamera == null)
        {
            observerCamera = Camera.main;
        }

        if (observerCamera == null)
        {
            throw new InvalidOperationException("GoapSimulationView requires a Camera reference to center on the selected pawn.");
        }
    }

    private void EnsureBootstrapperReference()
    {
        if (bootstrapper == null)
        {
            bootstrapper = FindFirstObjectByType<GoapSimulationBootstrapper>();
        }

        if (bootstrapper == null)
        {
            throw new InvalidOperationException("GoapSimulationView could not locate a GoapSimulationBootstrapper in the scene.");
        }
    }

    private void DisposeVisuals()
    {
        foreach (var visual in _pawnVisuals.Values)
        {
            if (visual?.Root != null)
            {
                Destroy(visual.Root.gameObject);
            }
        }

        _pawnVisuals.Clear();

        if (_pawnRoot != null)
        {
            Destroy(_pawnRoot.gameObject);
            _pawnRoot = null;
        }

        if (_mapObject != null)
        {
            Destroy(_mapObject);
            _mapObject = null;
        }

        foreach (var sprite in _spriteCache.Values)
        {
            if (sprite != null)
            {
                Destroy(sprite);
            }
        }
        _spriteCache.Clear();

        foreach (var texture in _textureCache.Values)
        {
            if (texture != null)
            {
                Destroy(texture);
            }
        }
        _textureCache.Clear();

        if (_mapSprite != null)
        {
            Destroy(_mapSprite);
            _mapSprite = null;
        }

        if (_mapTexture != null)
        {
            if (_ownsMapTexture)
            {
                Destroy(_mapTexture);
            }

            _mapTexture = null;
        }

        _ownsMapTexture = false;

        _pawnSpritePaths.Clear();
        _actors = null;
        _world = null;
        _datasetRoot = null;
        _clock = null;
        _clockLabel = string.Empty;
        _clockGuiContent.text = string.Empty;
        _clockStyle = null;
        _selectedPawnId = null;
<<<<<<< HEAD
        _actorDiagnostics = null;
        ClearPawnUpdateLabel();
=======
        _pawnDefinitions.Clear();
        _needAttributeNames = Array.Empty<string>();
        _selectedPawnPanelStyle = null;
        _selectedPawnGuiContent.text = string.Empty;
        ClearSelectedPawnInfo();
>>>>>>> 61df5773
    }

    private static ThingId? ParseSelectedPawnId(string rawId)
    {
        if (string.IsNullOrWhiteSpace(rawId))
        {
            return null;
        }

        return new ThingId(rawId.Trim());
    }

    private sealed class PawnVisual
    {
        public PawnVisual(Transform root, SpriteRenderer renderer, IReadOnlyDictionary<string, string> spritePaths)
        {
            Root = root ?? throw new ArgumentNullException(nameof(root));
            Renderer = renderer ?? throw new ArgumentNullException(nameof(renderer));
            SpritePaths = spritePaths ?? throw new ArgumentNullException(nameof(spritePaths));
        }

        public Transform Root { get; }
        public SpriteRenderer Renderer { get; }
        public IReadOnlyDictionary<string, string> SpritePaths { get; }
    }

    private static class StrictJson
    {
        public static Dictionary<string, object> ParseObject(string json, string sourceDescription)
        {
            if (json == null)
            {
                throw new ArgumentNullException(nameof(json));
            }

            var reader = new Reader(json, sourceDescription);
            var value = reader.ReadValue();
            if (value is not Dictionary<string, object> result)
            {
                throw new InvalidDataException($"JSON '{sourceDescription}' must contain an object at the root.");
            }

            reader.SkipWhitespace();
            if (!reader.EndOfDocument)
            {
                throw new InvalidDataException($"JSON '{sourceDescription}' contains trailing content after the root object.");
            }

            return result;
        }

        private ref struct Reader
        {
            private readonly string _json;
            private readonly string _sourceDescription;
            private int _index;

            public Reader(string json, string sourceDescription)
            {
                _json = json;
                _sourceDescription = sourceDescription;
                _index = 0;
            }

            public bool EndOfDocument => _index >= _json.Length;

            public object ReadValue()
            {
                SkipWhitespace();
                if (EndOfDocument)
                {
                    throw CreateException("Unexpected end of JSON content.");
                }

                var c = _json[_index];
                switch (c)
                {
                    case '{':
                        return ReadObject();
                    case '[':
                        return ReadArray();
                    case '"':
                        return ReadString();
                    case 't':
                        return ReadLiteral("true", true);
                    case 'f':
                        return ReadLiteral("false", false);
                    case 'n':
                        return ReadLiteral("null", null);
                    case '-':
                    case '0':
                    case '1':
                    case '2':
                    case '3':
                    case '4':
                    case '5':
                    case '6':
                    case '7':
                    case '8':
                    case '9':
                        return ReadNumber();
                    default:
                        throw CreateException($"Unexpected character '{c}' while parsing JSON value.");
                }
            }

            public void SkipWhitespace()
            {
                while (!EndOfDocument)
                {
                    var c = _json[_index];
                    if (c == ' ' || c == '\t' || c == '\n' || c == '\r')
                    {
                        _index++;
                    }
                    else
                    {
                        break;
                    }
                }
            }

            private Dictionary<string, object> ReadObject()
            {
                Expect('{');
                SkipWhitespace();

                var result = new Dictionary<string, object>(StringComparer.Ordinal);
                if (TryConsume('}'))
                {
                    return result;
                }

                while (true)
                {
                    SkipWhitespace();
                    var key = ReadString();
                    SkipWhitespace();
                    Expect(':');
                    var value = ReadValue();
                    if (result.ContainsKey(key))
                    {
                        throw CreateException($"Duplicate key '{key}' detected in JSON object.");
                    }
                    result[key] = value;
                    SkipWhitespace();
                    if (TryConsume('}'))
                    {
                        break;
                    }

                    Expect(',');
                }

                return result;
            }

            private List<object> ReadArray()
            {
                Expect('[');
                SkipWhitespace();
                var result = new List<object>();
                if (TryConsume(']'))
                {
                    return result;
                }

                while (true)
                {
                    var value = ReadValue();
                    result.Add(value);
                    SkipWhitespace();
                    if (TryConsume(']'))
                    {
                        break;
                    }

                    Expect(',');
                }

                return result;
            }

            private string ReadString()
            {
                Expect('"');
                var builder = new StringBuilder();

                while (true)
                {
                    if (EndOfDocument)
                    {
                        throw CreateException("Unterminated string literal in JSON content.");
                    }

                    var c = _json[_index++];
                    if (c == '"')
                    {
                        break;
                    }

                    if (c == '\\')
                    {
                        if (EndOfDocument)
                        {
                            throw CreateException("Unterminated escape sequence in JSON string.");
                        }

                        builder.Append(ReadEscapedCharacter());
                    }
                    else
                    {
                        builder.Append(c);
                    }
                }

                return builder.ToString();
            }

            private char ReadEscapedCharacter()
            {
                var escape = _json[_index++];
                return escape switch
                {
                    '"' => '"',
                    '\\' => '\\',
                    '/' => '/',
                    'b' => '\b',
                    'f' => '\f',
                    'n' => '\n',
                    'r' => '\r',
                    't' => '\t',
                    'u' => ReadUnicodeEscape(),
                    _ => throw CreateException($"Unsupported escape sequence '\\{escape}' in JSON string."),
                };
            }

            private char ReadUnicodeEscape()
            {
                if (_index + 4 > _json.Length)
                {
                    throw CreateException("Incomplete unicode escape sequence in JSON string.");
                }

                var code = 0;
                for (var i = 0; i < 4; i++)
                {
                    var digit = _json[_index++];
                    code <<= 4;
                    if (digit >= '0' && digit <= '9')
                    {
                        code += digit - '0';
                    }
                    else if (digit >= 'a' && digit <= 'f')
                    {
                        code += 10 + digit - 'a';
                    }
                    else if (digit >= 'A' && digit <= 'F')
                    {
                        code += 10 + digit - 'A';
                    }
                    else
                    {
                        throw CreateException("Invalid character in unicode escape sequence.");
                    }
                }

                return (char)code;
            }

            private object ReadNumber()
            {
                var start = _index;
                if (_json[_index] == '-')
                {
                    _index++;
                }

                while (!EndOfDocument && char.IsDigit(_json[_index]))
                {
                    _index++;
                }

                if (!EndOfDocument && _json[_index] == '.')
                {
                    _index++;
                    if (EndOfDocument || !char.IsDigit(_json[_index]))
                    {
                        throw CreateException("Invalid JSON number format.");
                    }

                    while (!EndOfDocument && char.IsDigit(_json[_index]))
                    {
                        _index++;
                    }
                }

                if (!EndOfDocument && (_json[_index] == 'e' || _json[_index] == 'E'))
                {
                    _index++;
                    if (!EndOfDocument && (_json[_index] == '+' || _json[_index] == '-'))
                    {
                        _index++;
                    }

                    if (EndOfDocument || !char.IsDigit(_json[_index]))
                    {
                        throw CreateException("Invalid JSON number exponent.");
                    }

                    while (!EndOfDocument && char.IsDigit(_json[_index]))
                    {
                        _index++;
                    }
                }

                var span = _json.Substring(start, _index - start);
                if (span.IndexOf('.') >= 0 || span.IndexOf('e') >= 0 || span.IndexOf('E') >= 0)
                {
                    if (double.TryParse(span, NumberStyles.Float, CultureInfo.InvariantCulture, out var doubleValue))
                    {
                        return doubleValue;
                    }
                }
                else
                {
                    if (long.TryParse(span, NumberStyles.Integer, CultureInfo.InvariantCulture, out var longValue))
                    {
                        return longValue;
                    }
                }

                throw CreateException($"Invalid JSON number '{span}'.");
            }

            private object ReadLiteral(string literal, object value)
            {
                for (var i = 0; i < literal.Length; i++)
                {
                    if (EndOfDocument || _json[_index++] != literal[i])
                    {
                        throw CreateException($"Invalid literal while parsing JSON. Expected '{literal}'.");
                    }
                }

                return value;
            }

            private void Expect(char expected)
            {
                if (EndOfDocument || _json[_index] != expected)
                {
                    throw CreateException($"Expected character '{expected}'.");
                }

                _index++;
            }

            private bool TryConsume(char expected)
            {
                if (!EndOfDocument && _json[_index] == expected)
                {
                    _index++;
                    return true;
                }

                return false;
            }

            private InvalidDataException CreateException(string message)
            {
                return new InvalidDataException($"{message} (while parsing '{_sourceDescription}').");
            }
        }
    }
}<|MERGE_RESOLUTION|>--- conflicted
+++ resolved
@@ -38,11 +38,8 @@
     private readonly Dictionary<string, Texture2D> _textureCache = new Dictionary<string, Texture2D>(StringComparer.OrdinalIgnoreCase);
     private readonly Dictionary<string, Dictionary<string, string>> _pawnSpritePaths = new Dictionary<string, Dictionary<string, string>>(StringComparer.OrdinalIgnoreCase);
     private readonly GUIContent _clockGuiContent = new GUIContent();
-<<<<<<< HEAD
     private readonly GUIContent _pawnUpdateGuiContent = new GUIContent();
-=======
     private readonly GUIContent _selectedPawnGuiContent = new GUIContent();
->>>>>>> 61df5773
 
     private ShardedWorld _world;
     private IReadOnlyList<(ThingId Id, VillagePawn Pawn)> _actors;
@@ -113,11 +110,8 @@
 
         if (_world == null)
         {
-<<<<<<< HEAD
             ClearPawnUpdateLabel();
-=======
             ClearSelectedPawnInfo();
->>>>>>> 61df5773
             return;
         }
 
@@ -204,12 +198,9 @@
         ValidateSelectedPawnPresence();
         UpdateObserverCamera(snapshot);
         UpdateClockDisplay();
-<<<<<<< HEAD
         UpdatePawnDiagnosticsLabel();
-=======
         var selectedThing = _selectedPawnId != null ? snapshot.GetThing(_selectedPawnId.Value) : null;
         UpdateSelectedPawnInfo(selectedThing);
->>>>>>> 61df5773
     }
 
     private void UpdateClockDisplay()
@@ -384,11 +375,9 @@
 
     private void OnGUI()
     {
-<<<<<<< HEAD
         bool hasClock = !string.IsNullOrEmpty(_clockLabel);
         bool hasPawnUpdate = !string.IsNullOrEmpty(_pawnUpdateLabel);
         if (!hasClock && !hasPawnUpdate)
-=======
         RenderClockLabel();
         RenderSelectedPawnPanel();
     }
@@ -396,7 +385,6 @@
     private void RenderClockLabel()
     {
         if (string.IsNullOrEmpty(_clockLabel))
->>>>>>> 61df5773
         {
             return;
         }
@@ -992,16 +980,13 @@
         _clockGuiContent.text = string.Empty;
         _clockStyle = null;
         _selectedPawnId = null;
-<<<<<<< HEAD
         _actorDiagnostics = null;
         ClearPawnUpdateLabel();
-=======
         _pawnDefinitions.Clear();
         _needAttributeNames = Array.Empty<string>();
         _selectedPawnPanelStyle = null;
         _selectedPawnGuiContent.text = string.Empty;
         ClearSelectedPawnInfo();
->>>>>>> 61df5773
     }
 
     private static ThingId? ParseSelectedPawnId(string rawId)
