using System;
using System.Collections.Generic;
using System.Globalization;
using System.IO;
using System.Linq;
using DataDrivenGoap.Config;
using DataDrivenGoap.Concurrency;
using DataDrivenGoap.Core;
using DataDrivenGoap.Execution;
using DataDrivenGoap.Items;
using DataDrivenGoap.Planning;
using DataDrivenGoap.Simulation;
using DataDrivenGoap.Social;
using DataDrivenGoap.World;
using UnityEngine;
using RectInt = DataDrivenGoap.Core.RectInt;

public sealed class GoapSimulationBootstrapper : MonoBehaviour
{
    [SerializeField] private string datasetRelativePath = "Packages/DataDrivenGoap/Runtime/Data";
    [SerializeField] private string demoSettingsFile = "demo.settings.json";
    [SerializeField] private string actionsFile = "actions.json";
    [SerializeField] private string goalsFile = "goals.json";

    private sealed class ThingSeed
    {
        public ThingId Id;
        public string Type = string.Empty;
        public GridPos Position;
        public BuildingInfo Building;
        public readonly List<string> Tags = new List<string>();
        public readonly Dictionary<string, double> Attributes = new Dictionary<string, double>(StringComparer.OrdinalIgnoreCase);
    }

    private sealed class TileClassification
    {
        public bool[,] Walkable;
        public bool[,] Water;
        public bool[,] Shallow;
        public bool[,] Forest;
        public bool[,] Farmland;
        public bool[,] Coastal;
    }

    private sealed class Color32Comparer : IEqualityComparer<Color32>
    {
        public bool Equals(Color32 x, Color32 y) => x.r == y.r && x.g == y.g && x.b == y.b;
        public int GetHashCode(Color32 obj) => (obj.r << 16) | (obj.g << 8) | obj.b;
    }

    public sealed class SimulationReadyEventArgs : EventArgs
    {
        public SimulationReadyEventArgs(
            ShardedWorld world,
            IReadOnlyList<(ThingId Id, VillagePawn Pawn)> actors,
            string datasetRoot,
            Texture2D mapTexture,
            WorldClock clock,
            IReadOnlyDictionary<ThingId, ActorHostDiagnostics> actorDiagnostics,
            string cameraPawnId)
        {
            World = world ?? throw new ArgumentNullException(nameof(world));
            ActorDefinitions = actors ?? throw new ArgumentNullException(nameof(actors));
            DatasetRoot = datasetRoot ?? throw new ArgumentNullException(nameof(datasetRoot));
            MapTexture = mapTexture ?? throw new ArgumentNullException(nameof(mapTexture));
            Clock = clock ?? throw new ArgumentNullException(nameof(clock));
            ActorDiagnostics = actorDiagnostics ?? throw new ArgumentNullException(nameof(actorDiagnostics));
            CameraPawnId = string.IsNullOrWhiteSpace(cameraPawnId) ? null : cameraPawnId.Trim();
        }

        public ShardedWorld World { get; }
        public IReadOnlyList<(ThingId Id, VillagePawn Pawn)> ActorDefinitions { get; }
        public string DatasetRoot { get; }
        public Texture2D MapTexture { get; }
        public WorldClock Clock { get; }
        public IReadOnlyDictionary<ThingId, ActorHostDiagnostics> ActorDiagnostics { get; }
        public string CameraPawnId { get; }
    }

    public event EventHandler<SimulationReadyEventArgs> Bootstrapped;

    private readonly List<ActorHost> _actorHosts = new List<ActorHost>();
    private readonly Dictionary<ThingId, ActorHost> _actorHostById = new Dictionary<ThingId, ActorHost>();
    private readonly List<(ThingId Id, VillagePawn Pawn)> _actorDefinitions = new List<(ThingId, VillagePawn)>();
    private readonly Dictionary<ThingId, ActorHostDiagnostics> _actorDiagnostics = new Dictionary<ThingId, ActorHostDiagnostics>();
    private readonly Dictionary<string, ThingId> _locationToThing = new Dictionary<string, ThingId>(StringComparer.OrdinalIgnoreCase);
    private readonly Dictionary<ThingId, ThingSeed> _seedByThing = new Dictionary<ThingId, ThingSeed>();

    private SimulationReadyEventArgs _readyEventArgs;
    private ShardedWorld _world;
    private WorldClock _clock;
    private NeedScheduler _needScheduler;
    private ReservationService _reservations;
    private JsonDrivenPlanner _planner;
    private ExecutorRegistry _executors;
    private InventorySystem _inventorySystem;
    private ItemCatalog _itemCatalog;
    private CraftingSystem _craftingSystem;
    private ShopSystem _shopSystem;
    private CropSystem _cropSystem;
    private AnimalSystem _animalSystem;
    private FishingSystem _fishingSystem;
    private ForagingSystem _foragingSystem;
    private MiningSystem _miningSystem;
    private WeatherSystem _weatherSystem;
    private CalendarEventSystem _calendarSystem;
    private RoleScheduleService _scheduleService;
    private SocialRelationshipSystem _socialSystem;
    private SkillProgressionSystem _skillSystem;
    private QuestSystem _questSystem;
    private DialogueDatabaseConfig _dialogueDatabase;
    private ScheduleDatabaseConfig _scheduleDatabase;
    private DemoConfig _demoConfig;
    private TileClassification _tiles;
    private Texture2D _mapTexture;
    private List<ActionConfig> _actionConfigs;
    private List<GoalConfig> _goalConfigs;
    private string[] _needAttributeNames = Array.Empty<string>();

    private void Awake()
    {
        Bootstrap();
    }

    public bool HasBootstrapped => _readyEventArgs != null;

    public SimulationReadyEventArgs LatestBootstrap => _readyEventArgs ?? throw new InvalidOperationException("Bootstrap has not completed yet.");

    public IReadOnlyList<string> NeedAttributeNames => _needAttributeNames;

    public bool TryGetActorPlanStatus(ThingId actorId, out ActorPlanStatus status)
    {
        if (string.IsNullOrWhiteSpace(actorId.Value))
        {
            status = null;
            return false;
        }

        if (!_actorHostById.TryGetValue(actorId, out var host) || host == null)
        {
            status = null;
            return false;
        }

        status = host.SnapshotPlanStatus();
        return status != null;
    }

    private void Start()
    {
        if (_needScheduler != null && _needScheduler.HasNeeds)
        {
            _needScheduler.Start();
        }

        foreach (var actor in _actorHosts)
        {
            actor.Start();
        }
    }

    private void Update()
    {
        if (_world == null)
        {
            return;
        }

        var time = _clock.Snapshot();
        var weather = _weatherSystem?.CurrentWeather ?? default;

        _calendarSystem?.Tick(time);
        _weatherSystem?.Tick(time);
        _shopSystem?.Tick(time);
        _cropSystem?.Tick(time);
        _animalSystem?.Tick(time);
        _fishingSystem?.Tick(time, weather);
        _foragingSystem?.Tick(time, weather);
        _miningSystem?.Tick(time, weather);
    }

    private void OnDestroy()
    {
        foreach (var actor in _actorHosts)
        {
            if (actor == null)
            {
                throw new InvalidOperationException("Actor host list contains a null reference during shutdown.");
            }

            actor.Stop();
        }
        _actorHosts.Clear();
<<<<<<< HEAD
        _actorDiagnostics.Clear();
=======
        _actorHostById.Clear();
>>>>>>> 61df5773

        if (_needScheduler != null)
        {
            _needScheduler.Stop();
        }

        _worldLogger?.Dispose();

        if (_mapTexture != null)
        {
            Destroy(_mapTexture);
            _mapTexture = null;
        }
    }

    private WorldLogger _worldLogger;

    private void Bootstrap()
    {
        _actorHosts.Clear();
        _actorHostById.Clear();
        _actorDefinitions.Clear();
        _locationToThing.Clear();
        _seedByThing.Clear();
<<<<<<< HEAD
        _actorDiagnostics.Clear();
=======
        _needAttributeNames = Array.Empty<string>();
>>>>>>> 61df5773

        if (_mapTexture != null)
        {
            Destroy(_mapTexture);
            _mapTexture = null;
        }

        string projectRoot = ResolveProjectRoot();
        string datasetRoot = Path.GetFullPath(Path.Combine(projectRoot, datasetRelativePath ?? string.Empty));
        if (!Directory.Exists(datasetRoot))
        {
            throw new DirectoryNotFoundException($"Dataset directory '{datasetRoot}' does not exist.");
        }

        string demoPath = RequireFile(datasetRoot, demoSettingsFile, nameof(demoSettingsFile));
        string actionsPath = RequireFile(datasetRoot, actionsFile, nameof(actionsFile));
        string goalsPath = RequireFile(datasetRoot, goalsFile, nameof(goalsFile));

        _demoConfig = ConfigLoader.LoadDemoConfig(demoPath);
        _actionConfigs = ConfigLoader.LoadActions(actionsPath);
        _goalConfigs = ConfigLoader.LoadGoals(goalsPath);
        var itemConfigs = ConfigLoader.LoadItems(RequireFile(datasetRoot, _demoConfig.items?.catalog, "items.catalog"));
        var recipeConfigs = ConfigLoader.LoadRecipes(RequireFile(datasetRoot, _demoConfig.items?.recipes, "items.recipes"));
        var cropConfigs = ConfigLoader.LoadCrops(RequireFile(datasetRoot, _demoConfig.farming?.crops, "farming.crops"));
        var animalConfigs = ConfigLoader.LoadAnimals(RequireFile(datasetRoot, _demoConfig.livestock?.animals, "livestock.animals"));
        _scheduleDatabase = ConfigLoader.LoadSchedules(RequireFile(datasetRoot, _demoConfig.schedules?.path, "schedules.path"));
        var eventDatabase = ConfigLoader.LoadCalendarEvents(RequireFile(datasetRoot, _demoConfig.events?.path, "events.path"));
        _dialogueDatabase = ConfigLoader.LoadDialogue(RequireFile(datasetRoot, _demoConfig.dialogue?.path, "dialogue.path"));
        var questDatabase = ConfigLoader.LoadQuests(RequireFile(datasetRoot, _demoConfig.quests?.path, "quests.path"));
        var villageConfig = ConfigLoader.LoadVillageConfig(RequireFile(datasetRoot, _demoConfig.world?.map?.data, "world.map.data"));
        string mapImagePath = RequireFile(datasetRoot, _demoConfig.world?.map?.image, "world.map.image");

        _clock = new WorldClock(_demoConfig.time);
        _reservations = new ReservationService();
        _itemCatalog = new ItemCatalog(itemConfigs, recipeConfigs);
        _inventorySystem = new InventorySystem(_itemCatalog);
        _craftingSystem = new CraftingSystem(_itemCatalog, _inventorySystem);
        _shopSystem = new ShopSystem(_inventorySystem, _itemCatalog);
        _skillSystem = new SkillProgressionSystem();
        _cropSystem = new CropSystem(cropConfigs, _demoConfig.world.rngSeed, _skillSystem);
        _animalSystem = new AnimalSystem(animalConfigs);
        _fishingSystem = new FishingSystem(_demoConfig.fishing, _demoConfig.world.rngSeed, _skillSystem);
        _foragingSystem = new ForagingSystem(_demoConfig.foraging, _demoConfig.world.rngSeed, _skillSystem);
        _miningSystem = new MiningSystem(_demoConfig.mining, _demoConfig.world.rngSeed, _skillSystem);
        _questSystem = new QuestSystem(questDatabase?.quests ?? Array.Empty<QuestConfig>());
        _scheduleService = new RoleScheduleService();

        var mapData = LoadTileClassification(mapImagePath, _demoConfig.world.map, villageConfig);
        _tiles = mapData.Classification;
        _mapTexture = mapData.Texture;

        var seeds = BuildThingSeeds(_demoConfig.world, villageConfig);
        var facts = BuildWorldFacts(_demoConfig.world);

        _world = new ShardedWorld(
            _demoConfig.world.width,
            _demoConfig.world.height,
            _demoConfig.world.blockedChance,
            _demoConfig.world.shards,
            _demoConfig.world.rngSeed,
            seeds.Select(s => (s.Id, s.Type, (IEnumerable<string>)s.Tags, s.Position, (IDictionary<string, double>)s.Attributes, s.Building)),
            facts,
            _clock,
            _tiles.Walkable);

        _skillSystem.AttachWorld(_world);
        _cropSystem.SetSkillProgression(_skillSystem);
        InitializeMiningNodes();
        InitializeFishingSpots();
        InitializeForagingSpots();

        _socialSystem = new SocialRelationshipSystem(_world, _clock, _demoConfig.social);
        _needScheduler = new NeedScheduler(_world, _clock, _demoConfig.needs);
        _needAttributeNames = (_demoConfig?.needs?.needs ?? Array.Empty<NeedConfig>())
            .Where(n => n != null && !string.IsNullOrWhiteSpace(n.attribute))
            .Select(n => n.attribute.Trim())
            .Distinct(StringComparer.OrdinalIgnoreCase)
            .OrderBy(name => name, StringComparer.OrdinalIgnoreCase)
            .ToArray();
        _weatherSystem = new WeatherSystem(_world, _cropSystem, _animalSystem, _scheduleService, _demoConfig.weather, _demoConfig.world.rngSeed);
        _calendarSystem = new CalendarEventSystem(_world, _weatherSystem, eventDatabase?.events ?? Array.Empty<CalendarEventConfig>());
        _scheduleService.EventQuery = _calendarSystem;
        _scheduleService.WeatherQuery = _weatherSystem;

        ConfigureInventoriesAndCurrency();
        ConfigureScheduleDefinitions();

        string logRoot = Path.Combine(Application.persistentDataPath, "goap-logs");
        Directory.CreateDirectory(logRoot);
        _worldLogger = new WorldLogger(Path.Combine(logRoot, "world.log.txt"));

        _executors = new ExecutorRegistry();
        _planner = new JsonDrivenPlanner(
            _actionConfigs,
            _goalConfigs,
            _reservations,
            _scheduleService,
            _inventorySystem,
            _cropSystem,
            _animalSystem,
            _fishingSystem,
            _miningSystem,
            _foragingSystem,
            _questSystem,
            _weatherSystem,
            _craftingSystem,
            _skillSystem);

        BuildActorHosts(logRoot);
        NotifyBootstrapped(datasetRoot);
    }

    private void NotifyBootstrapped(string datasetRoot)
    {
        if (string.IsNullOrWhiteSpace(datasetRoot))
        {
            throw new ArgumentException("Dataset root must be a valid, non-empty path.", nameof(datasetRoot));
        }

        if (_world == null)
        {
            throw new InvalidOperationException("World must be initialized before publishing bootstrap completion.");
        }

        if (_mapTexture == null)
        {
            throw new InvalidOperationException("Map texture must be initialized before publishing bootstrap completion.");
        }

        var actors = _actorDefinitions.ToArray();
        if (_clock == null)
        {
            throw new InvalidOperationException("World clock must be initialized before publishing bootstrap completion.");
        }

        _readyEventArgs = new SimulationReadyEventArgs(
            _world,
            Array.AsReadOnly(actors),
            datasetRoot,
            _mapTexture,
            _clock,
            new Dictionary<ThingId, ActorHostDiagnostics>(_actorDiagnostics),
            _demoConfig?.observer?.cameraPawn);
        Bootstrapped?.Invoke(this, _readyEventArgs);
    }

    private void ConfigureScheduleDefinitions()
    {
        var roleSchedules = new Dictionary<string, RoleScheduleDefinition>(StringComparer.OrdinalIgnoreCase);
        if (_scheduleDatabase?.roles != null)
        {
            foreach (var role in _scheduleDatabase.roles)
            {
                if (role == null || string.IsNullOrWhiteSpace(role.id))
                {
                    continue;
                }

                var blocks = new List<RoleScheduleBlock>();
                foreach (var block in role.blocks ?? Array.Empty<RoleBlockConfig>())
                {
                    var built = BuildRoleBlock(role.id, block);
                    if (built != null)
                    {
                        blocks.Add(built);
                    }
                }

                if (blocks.Count > 0)
                {
                    roleSchedules[role.id.Trim()] = new RoleScheduleDefinition(role.id.Trim(), blocks);
                }
            }
        }

        var pawnOverrides = new Dictionary<string, RoleScheduleDefinition>(StringComparer.OrdinalIgnoreCase);
        if (_scheduleDatabase?.pawns != null)
        {
            foreach (var pawn in _scheduleDatabase.pawns)
            {
                if (pawn == null || string.IsNullOrWhiteSpace(pawn.pawn))
                {
                    continue;
                }

                var blocks = new List<RoleScheduleBlock>();
                foreach (var block in pawn.blocks ?? Array.Empty<RoleBlockConfig>())
                {
                    var built = BuildRoleBlock(pawn.role ?? pawn.pawn, block);
                    if (built != null)
                    {
                        blocks.Add(built);
                    }
                }

                if (blocks.Count > 0)
                {
                    pawnOverrides[pawn.pawn.Trim()] = new RoleScheduleDefinition(pawn.role ?? pawn.pawn, blocks);
                }
            }
        }

        foreach (var entry in _actorDefinitions)
        {
            RoleScheduleDefinition schedule = null;
            if (pawnOverrides.TryGetValue(entry.Id.Value, out var overrideSchedule))
            {
                schedule = overrideSchedule;
            }
            else if (!string.IsNullOrWhiteSpace(entry.Pawn.role) && roleSchedules.TryGetValue(entry.Pawn.role.Trim(), out var roleSchedule))
            {
                schedule = roleSchedule;
            }

            if (schedule != null)
            {
                _scheduleService.Register(entry.Id, schedule);
            }

            var assignments = BuildAssignments(entry.Id, entry.Pawn);
            if (assignments.Count > 0)
            {
                _scheduleService.RegisterAssignments(entry.Id, assignments);
            }
        }
    }

    private Dictionary<string, ThingId> BuildAssignments(ThingId actorId, VillagePawn pawn)
    {
        var assignments = new Dictionary<string, ThingId>(StringComparer.OrdinalIgnoreCase);
        if (pawn == null)
        {
            return assignments;
        }

        if (pawn.home != null && !string.IsNullOrWhiteSpace(pawn.home.location))
        {
            if (_locationToThing.TryGetValue(pawn.home.location.Trim(), out var homeThing) && !homeThing.Equals(default(ThingId)))
            {
                assignments["type:home"] = homeThing;
                assignments["home"] = homeThing;
                AssignTagMappings(assignments, homeThing);
            }
        }

        if (pawn.workplace != null && !string.IsNullOrWhiteSpace(pawn.workplace.location))
        {
            if (_locationToThing.TryGetValue(pawn.workplace.location.Trim(), out var workThing) && !workThing.Equals(default(ThingId)))
            {
                assignments["type:workplace"] = workThing;
                assignments["workplace"] = workThing;
                if (!string.IsNullOrWhiteSpace(pawn.role))
                {
                    assignments[$"type:{pawn.role.Trim().ToLowerInvariant()}"] = workThing;
                }
                AssignTagMappings(assignments, workThing);
            }
        }

        return assignments;
    }

    private void AssignTagMappings(IDictionary<string, ThingId> assignments, ThingId thing)
    {
        if (!_seedByThing.TryGetValue(thing, out var seed))
        {
            return;
        }

        foreach (var tag in seed.Tags)
        {
            if (string.IsNullOrWhiteSpace(tag))
            {
                continue;
            }

            assignments[tag.Trim()] = thing;
        }
    }

    private RoleScheduleBlock BuildRoleBlock(string roleId, RoleBlockConfig block)
    {
        if (block == null)
        {
            return null;
        }

        double start = ParseHour(block.start, "schedule start time");
        double end = ParseHour(block.end, "schedule end time");
        var days = (block.days ?? Array.Empty<string>()).Select(ParseDayOfWeek).Where(v => v.HasValue).Select(v => v.Value);
        return new RoleScheduleBlock(
            roleId ?? string.Empty,
            block.@goto ?? string.Empty,
            block.task ?? string.Empty,
            start,
            end,
            days,
            block.seasons ?? Array.Empty<string>(),
            label: null);
    }

    private void ConfigureInventoriesAndCurrency()
    {
        var actorConfig = _demoConfig.actors;
        if (actorConfig == null)
        {
            return;
        }

        foreach (var actor in _actorDefinitions)
        {
            if (actorConfig.inventory != null)
            {
                _inventorySystem.ConfigureInventory(actor.Id, actorConfig.inventory);
            }

            if (actorConfig.currency.HasValue)
            {
                _inventorySystem.SetCurrency(actor.Id, actorConfig.currency.Value);
            }
        }
    }

    private void BuildActorHosts(string logRoot)
    {
        foreach (var entry in _actorDefinitions)
        {
            var host = new ActorHost(
                _world,
                _planner,
                _executors,
                _reservations,
                entry.Id,
                _demoConfig.simulation.actorHostSeed,
                logRoot,
                _demoConfig.simulation.priorityJitter,
                _scheduleService,
                _inventorySystem,
                _shopSystem,
                _socialSystem,
                _cropSystem,
                _animalSystem,
                _miningSystem,
                _fishingSystem,
                _foragingSystem,
                _skillSystem,
                _questSystem,
                _worldLogger);
            _actorHosts.Add(host);
<<<<<<< HEAD
            var diagnostics = host.Diagnostics ?? throw new InvalidOperationException($"Actor host '{entry.Id.Value}' did not expose diagnostics.");
            if (_actorDiagnostics.ContainsKey(entry.Id))
            {
                throw new InvalidOperationException($"Duplicate diagnostics registration detected for actor '{entry.Id.Value}'.");
            }

            _actorDiagnostics[entry.Id] = diagnostics;
=======
            if (_actorHostById.ContainsKey(entry.Id))
            {
                throw new InvalidOperationException($"Duplicate actor host registered for '{entry.Id.Value}'.");
            }
            _actorHostById[entry.Id] = host;
>>>>>>> 61df5773
        }
    }

    private List<ThingSeed> BuildThingSeeds(WorldConfig worldConfig, VillageConfig villageConfig)
    {
        var seeds = new List<ThingSeed>();
        if (worldConfig == null)
        {
            throw new InvalidDataException("Demo configuration missing world definition.");
        }

        AddBuildingPrototypes(worldConfig, villageConfig, seeds);
        AddConfiguredThings(worldConfig, seeds);
        AddActorSeeds(villageConfig, seeds);
        return seeds;
    }

    private void AddActorSeeds(VillageConfig villageConfig, List<ThingSeed> seeds)
    {
        if (villageConfig?.pawns?.pawns == null)
        {
            return;
        }

        var actorConfig = _demoConfig.actors ?? throw new InvalidDataException("actors section missing in demo config.");
        var rng = new System.Random(_demoConfig.simulation.actorHostSeed);

        foreach (var pawn in villageConfig.pawns.pawns)
        {
            if (pawn == null || string.IsNullOrWhiteSpace(pawn.id))
            {
                continue;
            }

            var id = new ThingId(pawn.id.Trim());
            var seed = new ThingSeed
            {
                Id = id,
                Type = actorConfig.type ?? "pawn",
                Position = ResolvePawnPosition(pawn)
            };

            foreach (var tag in actorConfig.tags ?? Array.Empty<string>())
            {
                if (!string.IsNullOrWhiteSpace(tag))
                {
                    seed.Tags.Add(tag.Trim());
                }
            }

            if (!string.IsNullOrWhiteSpace(pawn.role))
            {
                seed.Tags.Add(pawn.role.Trim());
                seed.Tags.Add($"role:{pawn.role.Trim().ToLowerInvariant()}");
            }

            foreach (var kv in actorConfig.attributes ?? new Dictionary<string, AttributeInitConfig>())
            {
                if (string.IsNullOrWhiteSpace(kv.Key) || kv.Value == null)
                {
                    continue;
                }

                double value = ResolveAttributeInitialValue(kv.Value, rng);
                seed.Attributes[kv.Key.Trim()] = value;
            }

            seeds.Add(seed);
            _seedByThing[id] = seed;
            _actorDefinitions.Add((id, pawn));
        }
    }

    private double ResolveAttributeInitialValue(AttributeInitConfig config, System.Random rng)
    {
        if (config.value.HasValue)
        {
            return config.value.Value;
        }

        double min = config.min ?? 0.0;
        double max = config.max ?? 1.0;
        if (max <= min)
        {
            return min;
        }

        double sample = rng.NextDouble();
        return min + ((max - min) * sample);
    }

    private GridPos ResolvePawnPosition(VillagePawn pawn)
    {
        if (pawn?.home?.location != null && _locationToThing.TryGetValue(pawn.home.location.Trim(), out var homeThing) && _seedByThing.TryGetValue(homeThing, out var homeSeed))
        {
            return homeSeed.Position;
        }

        if (pawn?.workplace?.location != null && _locationToThing.TryGetValue(pawn.workplace.location.Trim(), out var workThing) && _seedByThing.TryGetValue(workThing, out var workSeed))
        {
            return workSeed.Position;
        }

        return new GridPos(_demoConfig.world.width / 2, _demoConfig.world.height / 2);
    }

    private void AddConfiguredThings(WorldConfig worldConfig, List<ThingSeed> seeds)
    {
        foreach (var thing in worldConfig.things ?? Array.Empty<ThingSpawnConfig>())
        {
            if (thing == null || string.IsNullOrWhiteSpace(thing.id))
            {
                continue;
            }

            var id = new ThingId(thing.id.Trim());
            var seed = new ThingSeed
            {
                Id = id,
                Type = thing.type ?? string.Empty,
                Position = new GridPos(ClampCoordinate(thing.x, _demoConfig.world.width), ClampCoordinate(thing.y, _demoConfig.world.height)),
                Building = BuildBuildingInfo(thing.building, thing.building?.service_points, thing.building?.area)
            };

            foreach (var tag in thing.tags ?? Array.Empty<string>())
            {
                if (!string.IsNullOrWhiteSpace(tag))
                {
                    seed.Tags.Add(tag.Trim());
                }
            }

            foreach (var kv in thing.attributes ?? new Dictionary<string, double>())
            {
                seed.Attributes[kv.Key.Trim()] = kv.Value;
            }

            if (thing.container?.inventory != null)
            {
                _inventorySystem.ConfigureInventory(id, thing.container.inventory);
            }

            if (thing.currency.HasValue)
            {
                _inventorySystem.SetCurrency(id, thing.currency.Value);
            }

            if (thing.building?.shop != null)
            {
                _shopSystem.RegisterShop(id, thing.building.shop);
            }

            seeds.Add(seed);
            _seedByThing[id] = seed;
        }
    }

    private void AddBuildingPrototypes(WorldConfig worldConfig, VillageConfig villageConfig, List<ThingSeed> seeds)
    {
        if (worldConfig?.map?.buildingPrototypes == null)
        {
            return;
        }

        foreach (var kv in worldConfig.map.buildingPrototypes)
        {
            if (string.IsNullOrWhiteSpace(kv.Key) || kv.Value == null)
            {
                continue;
            }

            var prototype = kv.Value;
            var matches = ResolveBuildingAnnotations(villageConfig, kv.Key);
            foreach (var annotation in matches)
            {
                var locationId = annotation.location ?? kv.Key;
                var id = new ThingId(BuildPrototypeThingId(prototype, locationId));
                var position = ResolveLocationCenter(villageConfig, annotation.location) ?? new GridPos(_demoConfig.world.width / 2, _demoConfig.world.height / 2);
                var location = ResolveLocation(villageConfig, locationId);
                var boundingBox = ResolveBoundingBox(annotation, location);

                var seed = new ThingSeed
                {
                    Id = id,
                    Type = prototype.type ?? kv.Key,
                    Position = position,
                    Building = BuildBuildingInfo(prototype.building, ConvertServicePoints(prototype.servicePoints, boundingBox), null)
                };

                foreach (var tag in prototype.tags ?? Array.Empty<string>())
                {
                    if (!string.IsNullOrWhiteSpace(tag))
                    {
                        seed.Tags.Add(tag.Trim());
                    }
                }

                if (!string.IsNullOrWhiteSpace(prototype.type))
                {
                    seed.Tags.Add($"type:{prototype.type.Trim().ToLowerInvariant()}");
                }

                seed.Tags.Add($"location:{locationId.Trim().ToLowerInvariant()}");

                foreach (var kvp in prototype.attributes ?? new Dictionary<string, double>())
                {
                    seed.Attributes[kvp.Key.Trim()] = kvp.Value;
                }

                seeds.Add(seed);
                _seedByThing[id] = seed;
                _locationToThing[locationId.Trim()] = id;

                if (prototype.building?.shop != null)
                {
                    _shopSystem.RegisterShop(id, prototype.building.shop);
                }
            }
        }
    }

    private IEnumerable<VillageBuildingAnnotation> ResolveBuildingAnnotations(VillageConfig villageConfig, string name)
    {
        return villageConfig?.map?.annotations?.buildings?
            .Where(b => string.Equals(b?.name, name, StringComparison.OrdinalIgnoreCase))
            ?? Array.Empty<VillageBuildingAnnotation>();
    }

    private string BuildPrototypeThingId(MapBuildingPrototypeConfig prototype, string locationId)
    {
        string prefix = string.IsNullOrWhiteSpace(prototype?.idPrefix) ? (prototype?.type ?? "building") : prototype.idPrefix;
        return $"{prefix}_{locationId}".Replace(' ', '_').ToLowerInvariant();
    }

    private GridPos? ResolveLocationCenter(VillageConfig villageConfig, string locationId)
    {
        if (string.IsNullOrWhiteSpace(locationId))
        {
            return null;
        }

        if (!villageConfig.locations.TryGetValue(locationId.Trim(), out var location) || location == null)
        {
            return null;
        }

        double[] center = location.center ?? Array.Empty<double>();
        if (center.Length >= 2)
        {
            return new GridPos(
                ClampCoordinate((int)Math.Round(center[0], MidpointRounding.AwayFromZero), _demoConfig.world.width),
                ClampCoordinate((int)Math.Round(center[1], MidpointRounding.AwayFromZero), _demoConfig.world.height));
        }

        double[] bbox = location.bbox ?? Array.Empty<double>();
        if (bbox.Length >= 4)
        {
            double x = (bbox[0] + bbox[2]) * 0.5;
            double y = (bbox[1] + bbox[3]) * 0.5;
            return new GridPos(
                ClampCoordinate((int)Math.Round(x, MidpointRounding.AwayFromZero), _demoConfig.world.width),
                ClampCoordinate((int)Math.Round(y, MidpointRounding.AwayFromZero), _demoConfig.world.height));
        }

        return null;
    }

    private VillageLocation ResolveLocation(VillageConfig villageConfig, string locationId)
    {
        if (string.IsNullOrWhiteSpace(locationId))
        {
            return null;
        }

        if (villageConfig?.locations == null)
        {
            return null;
        }

        villageConfig.locations.TryGetValue(locationId.Trim(), out var location);
        return location;
    }

    private double[] ResolveBoundingBox(VillageBuildingAnnotation annotation, VillageLocation location)
    {
        if (annotation?.bbox != null && annotation.bbox.Length >= 4)
        {
            return annotation.bbox;
        }

        if (location?.bbox != null && location.bbox.Length >= 4)
        {
            return location.bbox;
        }

        return null;
    }

    private int ClampCoordinate(int? coordinate, int max)
    {
        int value = coordinate ?? 0;
        if (value < 0)
        {
            value = 0;
        }
        else if (value >= max)
        {
            value = max - 1;
        }

        return value;
    }

    private ServicePointConfig[] ConvertServicePoints(MapServicePointConfig[] mapServicePoints, double[] boundingBox)
    {
        if (mapServicePoints == null)
        {
            return null;
        }

        var converted = new ServicePointConfig[mapServicePoints.Length];
        for (int i = 0; i < mapServicePoints.Length; i++)
        {
            var point = mapServicePoints[i];
            if (point == null)
            {
                converted[i] = null;
                continue;
            }

            int? x = null;
            int? y = null;

            if (point.x.HasValue)
            {
                var resolvedX = TranslateServicePointCoordinate(point.x.Value, boundingBox, axis: 0);
                x = ConvertCoordinate(resolvedX, "service point x");
            }

            if (point.y.HasValue)
            {
                var resolvedY = TranslateServicePointCoordinate(point.y.Value, boundingBox, axis: 1);
                y = ConvertCoordinate(resolvedY, "service point y");
            }

            converted[i] = new ServicePointConfig
            {
                x = x,
                y = y
            };
        }

        return converted;
    }

    private double TranslateServicePointCoordinate(double value, double[] boundingBox, int axis)
    {
        if (double.IsNaN(value) || double.IsInfinity(value))
        {
            throw new InvalidDataException($"Invalid service point coordinate: {value}");
        }

        if (boundingBox == null || boundingBox.Length < 4)
        {
            return value;
        }

        double min;
        double max;
        if (axis == 0)
        {
            min = boundingBox[0];
            max = boundingBox[2];
        }
        else
        {
            min = boundingBox[1];
            max = boundingBox[3];
        }

        if (double.IsNaN(min) || double.IsNaN(max) || double.IsInfinity(min) || double.IsInfinity(max))
        {
            throw new InvalidDataException("Bounding box contains invalid values for service point conversion.");
        }

        double span = max - min;
        if (span < 0.0)
        {
            throw new InvalidDataException($"Invalid bounding box span for service point conversion. min:{min} max:{max}");
        }

        double offset = Math.Round(value * span, MidpointRounding.AwayFromZero);
        return min + offset;
    }

    private int ConvertCoordinate(double value, string label)
    {
        if (double.IsNaN(value) || double.IsInfinity(value))
        {
            throw new InvalidDataException($"Invalid {label} coordinate: {value}");
        }

        var rounded = Math.Round(value);
        if (Math.Abs(value - rounded) > 1e-6)
        {
            throw new InvalidDataException($"{label} coordinate must be an integer value but was {value}");
        }

        return (int)rounded;
    }

    private BuildingInfo BuildBuildingInfo(BuildingConfig config, ServicePointConfig[] servicePoints, BuildingAreaConfig areaConfig)
    {
        if (config == null && areaConfig == null && (servicePoints == null || servicePoints.Length == 0))
        {
            return null;
        }

        RectInt? area = null;
        if (config?.area != null)
        {
            area = new RectInt(
                Math.Max(0, config.area.x ?? 0),
                Math.Max(0, config.area.y ?? 0),
                Math.Max(0, (config.area.x ?? 0) + Math.Max(0, (config.area.width ?? 0) - 1)),
                Math.Max(0, (config.area.y ?? 0) + Math.Max(0, (config.area.height ?? 0) - 1)));
        }
        else if (areaConfig != null)
        {
            area = new RectInt(
                Math.Max(0, areaConfig.x ?? 0),
                Math.Max(0, areaConfig.y ?? 0),
                Math.Max(0, (areaConfig.x ?? 0) + Math.Max(0, (areaConfig.width ?? 0) - 1)),
                Math.Max(0, (areaConfig.y ?? 0) + Math.Max(0, (areaConfig.height ?? 0) - 1)));
        }

        var points = new List<GridPos>();
        foreach (var point in servicePoints ?? Array.Empty<ServicePointConfig>())
        {
            if (point == null)
            {
                continue;
            }

            int px = ClampCoordinate(point.x, _demoConfig.world.width);
            int py = ClampCoordinate(point.y, _demoConfig.world.height);
            points.Add(new GridPos(px, py));
        }

        var openHours = new List<BuildingOpenHours>();
        foreach (var hours in config?.openHours ?? Array.Empty<BuildingOpenHoursConfig>())
        {
            if (hours == null)
            {
                continue;
            }

            var days = (hours.days ?? Array.Empty<string>()).Select(ParseDayOfWeek).Where(v => v.HasValue).Select(v => v.Value);
            var seasons = hours.seasons ?? Array.Empty<string>();
            double start = ParseHour(hours.open, "building open hour");
            double end = ParseHour(hours.close, "building close hour");
            openHours.Add(new BuildingOpenHours(days, seasons, start, end));
        }

        bool open = config?.open ?? true;
        int capacity = config?.capacity ?? 0;
        return new BuildingInfo(area, open, capacity, points, openHours);
    }

    private double ParseHour(string text, string context)
    {
        if (string.IsNullOrWhiteSpace(text))
        {
            return 0.0;
        }

        if (TimeSpan.TryParseExact(text.Trim(), new[] { @"h\:mm", @"hh\:mm" }, CultureInfo.InvariantCulture, out var span))
        {
            return Math.Clamp(span.TotalHours, 0.0, 24.0);
        }

        throw new InvalidDataException($"Failed to parse {context} value '{text}'. Expected HH:MM format.");
    }

    private int? ParseDayOfWeek(string text)
    {
        if (string.IsNullOrWhiteSpace(text))
        {
            return null;
        }

        return text.Trim().ToLowerInvariant() switch
        {
            "sun" => 0,
            "mon" => 1,
            "tue" => 2,
            "wed" => 3,
            "thu" => 4,
            "fri" => 5,
            "sat" => 6,
            _ => null
        };
    }

    private List<Fact> BuildWorldFacts(WorldConfig worldConfig)
    {
        var facts = new List<Fact>();
        foreach (var fact in worldConfig.facts ?? Array.Empty<FactSeedConfig>())
        {
            if (fact == null || string.IsNullOrWhiteSpace(fact.pred))
            {
                continue;
            }

            facts.Add(new Fact(fact.pred.Trim(), new ThingId(fact.a ?? string.Empty), new ThingId(fact.b ?? string.Empty)));
        }

        return facts;
    }

    private void InitializeFishingSpots()
    {
        if (_fishingSystem == null || !_demoConfig.fishing.enabled || _tiles == null)
        {
            return;
        }

        int width = _tiles.Water.GetLength(0);
        int height = _tiles.Water.GetLength(1);
        int waterTiles = 0;
        for (int x = 0; x < width; x++)
        {
            for (int y = 0; y < height; y++)
            {
                if (_tiles.Water[x, y])
                {
                    waterTiles++;
                }
            }
        }

        if (waterTiles == 0)
        {
            return;
        }

        double desired = (waterTiles / 100.0) * Math.Max(0.0, _fishingSystem.SpotDensityPer100Tiles);
        int target = Math.Max(1, (int)Math.Ceiling(desired));
        int interval = Math.Max(1, (int)Math.Sqrt((width * height) / (double)target));
        int counter = 0;

        for (int y = 0; y < height; y++)
        {
            for (int x = 0; x < width; x++)
            {
                if (!_tiles.Water[x, y])
                {
                    continue;
                }

                if ((counter++ % interval) != 0)
                {
                    continue;
                }

                var id = new ThingId($"fishing_spot_{x}_{y}");
                _fishingSystem.RegisterSpot(id, new GridPos(x, y), _tiles.Shallow[x, y]);
            }
        }
    }

    private void InitializeForagingSpots()
    {
        if (_foragingSystem == null || !_demoConfig.foraging.enabled || _tiles == null)
        {
            return;
        }

        int width = _tiles.Forest.GetLength(0);
        int height = _tiles.Forest.GetLength(1);
        int counter = 0;
        int interval = Math.Max(1, (int)Math.Sqrt(width * height / 64.0));

        for (int y = 0; y < height; y++)
        {
            for (int x = 0; x < width; x++)
            {
                bool forest = _tiles.Forest[x, y];
                bool coast = _tiles.Coastal[x, y];
                if (!forest && !coast)
                {
                    continue;
                }

                if ((counter++ % interval) != 0)
                {
                    continue;
                }

                var id = new ThingId($"forage_spot_{x}_{y}");
                _foragingSystem.RegisterSpot(id, new GridPos(x, y), forest, coast);
            }
        }
    }

    private void InitializeMiningNodes()
    {
        if (_miningSystem == null || !_demoConfig.mining.enabled)
        {
            return;
        }

        foreach (var node in _demoConfig.mining.nodes ?? Array.Empty<MiningNodeConfig>())
        {
            if (node == null || string.IsNullOrWhiteSpace(node.id))
            {
                continue;
            }

            var id = new ThingId(node.id.Trim());
            var position = new GridPos(ClampCoordinate(node.x, _demoConfig.world.width), ClampCoordinate(node.y, _demoConfig.world.height));
            var layerId = node.layer ?? string.Empty;
            var biomes = node.biomes ?? Array.Empty<string>();
            _miningSystem.RegisterNode(id, position, layerId, biomes);
        }
    }

    private (TileClassification Classification, Texture2D Texture) LoadTileClassification(string imagePath, WorldMapConfig mapConfig, VillageConfig village)
    {
        if (string.IsNullOrWhiteSpace(imagePath))
        {
            throw new InvalidDataException("Map image path is required to build world walkability.");
        }

        byte[] data = File.ReadAllBytes(imagePath);
        Texture2D texture = null;
        try
        {
            texture = new Texture2D(2, 2, TextureFormat.RGBA32, false, true);
            if (!texture.LoadImage(data))
            {
                throw new InvalidDataException($"Failed to load map image '{imagePath}'.");
            }

            var pixels = texture.GetPixels32();
            int width = texture.width;
            int height = texture.height;

            var colorMap = new Dictionary<Color32, string>(new Color32Comparer());
            foreach (var kv in village?.map?.key ?? new Dictionary<string, string>())
            {
                if (ColorUtility.TryParseHtmlString(kv.Value, out var color))
                {
                    colorMap[new Color32((byte)(color.r * 255f), (byte)(color.g * 255f), (byte)(color.b * 255f), 255)] = kv.Key;
                }
            }

            var classification = new TileClassification
            {
                Walkable = new bool[width, height],
                Water = new bool[width, height],
                Shallow = new bool[width, height],
                Forest = new bool[width, height],
                Farmland = new bool[width, height],
                Coastal = new bool[width, height]
            };

            for (int y = 0; y < height; y++)
            {
                for (int x = 0; x < width; x++)
                {
                    var pixel = pixels[(height - 1 - y) * width + x];
                    if (!colorMap.TryGetValue(pixel, out var tileId))
                    {
                        throw new InvalidDataException($"Map tile color {pixel} at {x},{y} does not match any key entry.");
                    }

                    if (!mapConfig.tiles.TryGetValue(tileId, out var tile))
                    {
                        throw new InvalidDataException($"Tile '{tileId}' referenced by map image not present in tiles configuration.");
                    }

                    classification.Walkable[x, y] = tile.walkable;
                    classification.Water[x, y] = tile.water;
                    classification.Shallow[x, y] = tile.shallowWater;
                    classification.Forest[x, y] = tile.forest;
                    classification.Farmland[x, y] = tile.farmland;
                    classification.Coastal[x, y] = tile.coastal;
                }
            }

            return (classification, texture);
        }
        catch
        {
            if (texture != null)
            {
                Destroy(texture);
            }

            throw;
        }
    }

    private string ResolveProjectRoot()
    {
        if (!string.IsNullOrEmpty(Application.dataPath))
        {
            return Path.GetFullPath(Path.Combine(Application.dataPath, ".."));
        }

        return Directory.GetCurrentDirectory();
    }

    private string RequireFile(string root, string relativePath, string propertyName)
    {
        if (string.IsNullOrWhiteSpace(relativePath))
        {
            throw new FileNotFoundException($"Required dataset file for '{propertyName}' was not specified.");
        }

        string fullPath = Path.GetFullPath(Path.Combine(root, relativePath));
        if (!File.Exists(fullPath))
        {
            throw new FileNotFoundException($"Dataset file '{fullPath}' for '{propertyName}' does not exist.");
        }

        return fullPath;
    }
}<|MERGE_RESOLUTION|>--- conflicted
+++ resolved
@@ -191,11 +191,8 @@
             actor.Stop();
         }
         _actorHosts.Clear();
-<<<<<<< HEAD
         _actorDiagnostics.Clear();
-=======
         _actorHostById.Clear();
->>>>>>> 61df5773
 
         if (_needScheduler != null)
         {
@@ -220,11 +217,8 @@
         _actorDefinitions.Clear();
         _locationToThing.Clear();
         _seedByThing.Clear();
-<<<<<<< HEAD
         _actorDiagnostics.Clear();
-=======
         _needAttributeNames = Array.Empty<string>();
->>>>>>> 61df5773
 
         if (_mapTexture != null)
         {
@@ -574,7 +568,6 @@
                 _questSystem,
                 _worldLogger);
             _actorHosts.Add(host);
-<<<<<<< HEAD
             var diagnostics = host.Diagnostics ?? throw new InvalidOperationException($"Actor host '{entry.Id.Value}' did not expose diagnostics.");
             if (_actorDiagnostics.ContainsKey(entry.Id))
             {
@@ -582,13 +575,11 @@
             }
 
             _actorDiagnostics[entry.Id] = diagnostics;
-=======
             if (_actorHostById.ContainsKey(entry.Id))
             {
                 throw new InvalidOperationException($"Duplicate actor host registered for '{entry.Id.Value}'.");
             }
             _actorHostById[entry.Id] = host;
->>>>>>> 61df5773
         }
     }
 
